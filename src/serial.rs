//! Serial

use core::{convert::Infallible, marker::PhantomData, ptr};

use crate::{
    gpio::{gpioa, gpiob, gpioc, AF7},
    hal::{blocking, serial},
    pac::{USART1, USART2, USART3},
    rcc::{Clocks, APB1, APB2},
    time::rate::*,
};

use cfg_if::cfg_if;

cfg_if! {
    if #[cfg(any(feature = "stm32f302", feature = "stm32f303"))] {
        use crate::dma;
        use cortex_m::interrupt;
    }
}

/// Interrupt event
pub enum Event {
    /// New data has been received
    Rxne,
    /// New data can be sent
    Txe,
}

/// Serial error
#[derive(Debug)]
#[non_exhaustive]
pub enum Error {
    /// Framing error
    Framing,
    /// Noise error
    Noise,
    /// RX buffer overrun
    Overrun,
    /// Parity check error
    Parity,
}

// FIXME these should be "closed" traits
/// TX pin - DO NOT IMPLEMENT THIS TRAIT
pub unsafe trait TxPin<USART> {}

/// RX pin - DO NOT IMPLEMENT THIS TRAIT
pub unsafe trait RxPin<USART> {}

<<<<<<< HEAD
unsafe impl<OTYPE> TxPin<USART1> for gpioa::PA9<AF7<OTYPE>> {}
unsafe impl<OTYPE> TxPin<USART1> for gpiob::PB6<AF7<OTYPE>> {}
unsafe impl<OTYPE> TxPin<USART1> for gpioc::PC4<AF7<OTYPE>> {}
unsafe impl<OTYPE> RxPin<USART1> for gpioa::PA10<AF7<OTYPE>> {}
unsafe impl<OTYPE> RxPin<USART1> for gpiob::PB7<AF7<OTYPE>> {}
unsafe impl<OTYPE> RxPin<USART1> for gpioc::PC5<AF7<OTYPE>> {}

unsafe impl<OTYPE> TxPin<USART2> for gpioa::PA2<AF7<OTYPE>> {}
unsafe impl<OTYPE> TxPin<USART2> for gpiob::PB3<AF7<OTYPE>> {}
unsafe impl<OTYPE> RxPin<USART2> for gpioa::PA3<AF7<OTYPE>> {}
unsafe impl<OTYPE> RxPin<USART2> for gpiob::PB4<AF7<OTYPE>> {}

unsafe impl<OTYPE> TxPin<USART3> for gpiob::PB10<AF7<OTYPE>> {}
unsafe impl<OTYPE> TxPin<USART3> for gpioc::PC10<AF7<OTYPE>> {}
unsafe impl<OTYPE> RxPin<USART3> for gpioc::PC11<AF7<OTYPE>> {}
=======
unsafe impl<Otype> TxPin<USART1> for gpioa::PA9<AF7<Otype>> {}
unsafe impl<Otype> TxPin<USART1> for gpiob::PB6<AF7<Otype>> {}
unsafe impl<Otype> TxPin<USART1> for gpioc::PC4<AF7<Otype>> {}
unsafe impl<Otype> RxPin<USART1> for gpioa::PA10<AF7<Otype>> {}
unsafe impl<Otype> RxPin<USART1> for gpiob::PB7<AF7<Otype>> {}
unsafe impl<Otype> RxPin<USART1> for gpioc::PC5<AF7<Otype>> {}

unsafe impl<Otype> TxPin<USART2> for gpioa::PA2<AF7<Otype>> {}
unsafe impl<Otype> TxPin<USART2> for gpiob::PB3<AF7<Otype>> {}
unsafe impl<Otype> RxPin<USART2> for gpioa::PA3<AF7<Otype>> {}
unsafe impl<Otype> RxPin<USART2> for gpiob::PB4<AF7<Otype>> {}

unsafe impl<Otype> TxPin<USART3> for gpiob::PB10<AF7<Otype>> {}
unsafe impl<Otype> TxPin<USART3> for gpioc::PC10<AF7<Otype>> {}
unsafe impl<Otype> RxPin<USART3> for gpioc::PC11<AF7<Otype>> {}
>>>>>>> d5358fa1

cfg_if! {
    if #[cfg(any(feature = "gpio-f303", feature = "gpio-f303e", feature = "gpio-f373"))] {
        use crate::gpio::{gpiod, gpioe};

<<<<<<< HEAD
        unsafe impl<OTYPE> TxPin<USART1> for gpioe::PE0<AF7<OTYPE>> {}
        unsafe impl<OTYPE> RxPin<USART1> for gpioe::PE1<AF7<OTYPE>> {}

        unsafe impl<OTYPE> TxPin<USART2> for gpiod::PD5<AF7<OTYPE>> {}
        unsafe impl<OTYPE> RxPin<USART2> for gpiod::PD6<AF7<OTYPE>> {}

        unsafe impl<OTYPE> TxPin<USART3> for gpiod::PD8<AF7<OTYPE>> {}
        unsafe impl<OTYPE> RxPin<USART3> for gpiod::PD9<AF7<OTYPE>> {}
        unsafe impl<OTYPE> RxPin<USART3> for gpioe::PE15<AF7<OTYPE>> {}
=======
        unsafe impl<Otype> TxPin<USART1> for gpioe::PE0<AF7<Otype>> {}
        unsafe impl<Otype> RxPin<USART1> for gpioe::PE1<AF7<Otype>> {}

        unsafe impl<Otype> TxPin<USART2> for gpiod::PD5<AF7<Otype>> {}
        unsafe impl<Otype> RxPin<USART2> for gpiod::PD6<AF7<Otype>> {}

        unsafe impl<Otype> TxPin<USART3> for gpiod::PD8<AF7<Otype>> {}
        unsafe impl<Otype> RxPin<USART3> for gpiod::PD9<AF7<Otype>> {}
        unsafe impl<Otype> RxPin<USART3> for gpioe::PE15<AF7<Otype>> {}
>>>>>>> d5358fa1
    }
}

cfg_if! {
    if #[cfg(not(feature = "gpio-f373"))] {
<<<<<<< HEAD
        unsafe impl<OTYPE> TxPin<USART2> for gpioa::PA14<AF7<OTYPE>> {}
        unsafe impl<OTYPE> RxPin<USART2> for gpioa::PA15<AF7<OTYPE>> {}

        unsafe impl<OTYPE> RxPin<USART3> for gpiob::PB11<AF7<OTYPE>> {}
=======
        unsafe impl<Otype> TxPin<USART2> for gpioa::PA14<AF7<Otype>> {}
        unsafe impl<Otype> RxPin<USART2> for gpioa::PA15<AF7<Otype>> {}

        unsafe impl<Otype> RxPin<USART3> for gpiob::PB11<AF7<Otype>> {}
>>>>>>> d5358fa1
    }
}

/// Serial abstraction
pub struct Serial<USART, PINS> {
    usart: USART,
    pins: PINS,
}

/// Serial receiver
pub struct Rx<USART> {
    _usart: PhantomData<USART>,
}

/// Serial transmitter
pub struct Tx<USART> {
    _usart: PhantomData<USART>,
}

macro_rules! hal {
    ($(
        $USARTX:ident: ($usartX:ident, $APB:ident, $usartXen:ident, $usartXrst:ident, $pclkX:ident),
    )+) => {
        $(
            impl<TX, RX> Serial<$USARTX, (TX, RX)> {
                /// Configures a USART peripheral to provide serial communication
                pub fn $usartX(
                    usart: $USARTX,
                    pins: (TX, RX),
                    baud_rate: Baud,
                    clocks: Clocks,
                    apb: &mut $APB,
                ) -> Self
                where
                    TX: TxPin<$USARTX>,
                    RX: RxPin<$USARTX>,
                {
                    // enable or reset $USARTX
                    apb.enr().modify(|_, w| w.$usartXen().set_bit());
                    apb.rstr().modify(|_, w| w.$usartXrst().set_bit());
                    apb.rstr().modify(|_, w| w.$usartXrst().clear_bit());

                    let brr = clocks.$pclkX().0 / *baud_rate.integer();
                    crate::assert!(brr >= 16, "impossible baud rate");
                    // NOTE(write): uses all bits of this register.
                    usart.brr.write(|w| unsafe { w.bits(brr) });

                    usart.cr1.modify(|_, w| {
                        w.ue().enabled();  // enable USART
                        w.re().enabled();  // enable receiver
                        w.te().enabled()   // enable transmitter
                    });

                    Serial { usart, pins }
                }

                /// Starts listening for an interrupt event
                pub fn listen(&mut self, event: Event) {
                    match event {
                        Event::Rxne => {
                            self.usart.cr1.modify(|_, w| w.rxneie().set_bit())
                        },
                        Event::Txe => {
                            self.usart.cr1.modify(|_, w| w.txeie().set_bit())
                        },
                    }
                }

                /// Starts listening for an interrupt event
                pub fn unlisten(&mut self, event: Event) {
                    match event {
                        Event::Rxne => {
                            self.usart.cr1.modify(|_, w| w.rxneie().clear_bit())
                        },
                        Event::Txe => {
                            self.usart.cr1.modify(|_, w| w.txeie().clear_bit())
                        },
                    }
                }

                /// Splits the `Serial` abstraction into a transmitter and a receiver half
                pub fn split(self) -> (Tx<$USARTX>, Rx<$USARTX>) {
                    (
                        Tx {
                            _usart: PhantomData,
                        },
                        Rx {
                            _usart: PhantomData,
                        },
                    )
                }

                /// Releases the USART peripheral and associated pins
                pub fn free(self) -> ($USARTX, (TX, RX)) {
                    (self.usart, self.pins)
                }
            }

            impl serial::Read<u8> for Rx<$USARTX> {
                type Error = Error;

                fn read(&mut self) -> nb::Result<u8, Error> {
                    // NOTE(unsafe) atomic read with no side effects
                    let isr = unsafe { (*$USARTX::ptr()).isr.read() };

                    // NOTE(unsafe, write) write accessor for atomic writes with no side effects
                    let icr = unsafe { &(*$USARTX::ptr()).icr };

                    Err(if isr.pe().bit_is_set() {
                        icr.write(|w| w.pecf().clear());
                        nb::Error::Other(Error::Parity)
                    } else if isr.fe().bit_is_set() {
                        icr.write(|w| w.fecf().clear());
                        nb::Error::Other(Error::Framing)
                    } else if isr.nf().bit_is_set() {
                        icr.write(|w| w.ncf().clear());
                        nb::Error::Other(Error::Noise)
                    } else if isr.ore().bit_is_set() {
                        icr.write(|w| w.orecf().clear());
                        nb::Error::Other(Error::Overrun)
                    } else if isr.rxne().bit_is_set() {
                        // NOTE(read_volatile) see `write_volatile` below
                        return Ok(unsafe {
                            ptr::read_volatile(&(*$USARTX::ptr()).rdr as *const _ as *const _)
                        });
                    } else {
                        nb::Error::WouldBlock
                    })
                }
            }

            impl serial::Write<u8> for Tx<$USARTX> {
                // NOTE(Infallible) See section "29.7 USART interrupts"; the only possible errors during
                // transmission are: clear to send (which is disabled in this case) errors and
                // framing errors (which only occur in SmartCard mode); neither of these apply to
                // our hardware configuration
                type Error = Infallible;

                fn flush(&mut self) -> nb::Result<(), Infallible> {
                    // NOTE(unsafe) atomic read with no side effects
                    let isr = unsafe { (*$USARTX::ptr()).isr.read() };

                    if isr.tc().bit_is_set() {
                        Ok(())
                    } else {
                        Err(nb::Error::WouldBlock)
                    }
                }

                fn write(&mut self, byte: u8) -> nb::Result<(), Infallible> {
                    // NOTE(unsafe) atomic read with no side effects
                    let isr = unsafe { (*$USARTX::ptr()).isr.read() };

                    if isr.txe().bit_is_set() {
                        // NOTE(unsafe) atomic write to stateless register
                        // NOTE(write_volatile) 8-bit write that's not possible through the svd2rust API
                        unsafe {
                            ptr::write_volatile(&(*$USARTX::ptr()).tdr as *const _ as *mut _, byte)
                        }
                        Ok(())
                    } else {
                        Err(nb::Error::WouldBlock)
                    }
                }
            }

            impl blocking::serial::write::Default<u8> for Tx<$USARTX> {}

            #[cfg(any(feature = "stm32f302", feature = "stm32f303"))]
            impl Rx<$USARTX> {
                /// Fill the buffer with received data using DMA.
                pub fn read_exact<B, C>(
                    self,
                    buffer: B,
                    mut channel: C
                ) -> dma::Transfer<B, C, Self>
                where
                    Self: dma::OnChannel<C>,
                    B: dma::WriteBuffer<Word = u8> + 'static,
                    C: dma::Channel,
                {
                    // NOTE(unsafe) taking the address of a register
                    let pa = unsafe { &(*$USARTX::ptr()).rdr } as *const _ as u32;
                    // NOTE(unsafe) usage of a valid peripheral address
                    unsafe { channel.set_peripheral_address(pa, dma::Increment::Disable) };

                    dma::Transfer::start_write(buffer, channel, self)
                }
            }

            #[cfg(any(feature = "stm32f302", feature = "stm32f303"))]
            impl Tx<$USARTX> {
                /// Transmit all data in the buffer using DMA.
                pub fn write_all<B, C>(
                    self,
                    buffer: B,
                    mut channel: C
                ) -> dma::Transfer<B, C, Self>
                where
                    Self: dma::OnChannel<C>,
                    B: dma::ReadBuffer<Word = u8> + 'static,
                    C: dma::Channel,
                {
                    // NOTE(unsafe) taking the address of a register
                    let pa = unsafe { &(*$USARTX::ptr()).tdr } as *const _ as u32;
                    // NOTE(unsafe) usage of a valid peripheral address
                    unsafe { channel.set_peripheral_address(pa, dma::Increment::Disable) };

                    dma::Transfer::start_read(buffer, channel, self)
                }
            }

            #[cfg(any(feature = "stm32f302", feature = "stm32f303"))]
            impl dma::Target for Rx<$USARTX> {
                fn enable_dma(&mut self) {
                    // NOTE(unsafe) critical section prevents races
                    interrupt::free(|_| unsafe {
                        let cr3 = &(*$USARTX::ptr()).cr3;
                        cr3.modify(|_, w| w.dmar().enabled());
                    });
                }

                fn disable_dma(&mut self) {
                    // NOTE(unsafe) critical section prevents races
                    interrupt::free(|_| unsafe {
                        let cr3 = &(*$USARTX::ptr()).cr3;
                        cr3.modify(|_, w| w.dmar().disabled());
                    });
                }
            }

            #[cfg(any(feature = "stm32f302", feature = "stm32f303"))]
            impl dma::Target for Tx<$USARTX> {
                fn enable_dma(&mut self) {
                    // NOTE(unsafe) critical section prevents races
                    interrupt::free(|_| unsafe {
                        let cr3 = &(*$USARTX::ptr()).cr3;
                        cr3.modify(|_, w| w.dmat().enabled());
                    });
                }

                fn disable_dma(&mut self) {
                    // NOTE(unsafe) critical section prevents races
                    interrupt::free(|_| unsafe {
                        let cr3 = &(*$USARTX::ptr()).cr3;
                        cr3.modify(|_, w| w.dmat().disabled());
                    });
                }
            }
        )+
    }
}

hal! {
    USART1: (usart1, APB2, usart1en, usart1rst, pclk2),
    USART2: (usart2, APB1, usart2en, usart2rst, pclk1),
    USART3: (usart3, APB1, usart3en, usart3rst, pclk1),
}<|MERGE_RESOLUTION|>--- conflicted
+++ resolved
@@ -48,23 +48,6 @@
 /// RX pin - DO NOT IMPLEMENT THIS TRAIT
 pub unsafe trait RxPin<USART> {}
 
-<<<<<<< HEAD
-unsafe impl<OTYPE> TxPin<USART1> for gpioa::PA9<AF7<OTYPE>> {}
-unsafe impl<OTYPE> TxPin<USART1> for gpiob::PB6<AF7<OTYPE>> {}
-unsafe impl<OTYPE> TxPin<USART1> for gpioc::PC4<AF7<OTYPE>> {}
-unsafe impl<OTYPE> RxPin<USART1> for gpioa::PA10<AF7<OTYPE>> {}
-unsafe impl<OTYPE> RxPin<USART1> for gpiob::PB7<AF7<OTYPE>> {}
-unsafe impl<OTYPE> RxPin<USART1> for gpioc::PC5<AF7<OTYPE>> {}
-
-unsafe impl<OTYPE> TxPin<USART2> for gpioa::PA2<AF7<OTYPE>> {}
-unsafe impl<OTYPE> TxPin<USART2> for gpiob::PB3<AF7<OTYPE>> {}
-unsafe impl<OTYPE> RxPin<USART2> for gpioa::PA3<AF7<OTYPE>> {}
-unsafe impl<OTYPE> RxPin<USART2> for gpiob::PB4<AF7<OTYPE>> {}
-
-unsafe impl<OTYPE> TxPin<USART3> for gpiob::PB10<AF7<OTYPE>> {}
-unsafe impl<OTYPE> TxPin<USART3> for gpioc::PC10<AF7<OTYPE>> {}
-unsafe impl<OTYPE> RxPin<USART3> for gpioc::PC11<AF7<OTYPE>> {}
-=======
 unsafe impl<Otype> TxPin<USART1> for gpioa::PA9<AF7<Otype>> {}
 unsafe impl<Otype> TxPin<USART1> for gpiob::PB6<AF7<Otype>> {}
 unsafe impl<Otype> TxPin<USART1> for gpioc::PC4<AF7<Otype>> {}
@@ -80,23 +63,11 @@
 unsafe impl<Otype> TxPin<USART3> for gpiob::PB10<AF7<Otype>> {}
 unsafe impl<Otype> TxPin<USART3> for gpioc::PC10<AF7<Otype>> {}
 unsafe impl<Otype> RxPin<USART3> for gpioc::PC11<AF7<Otype>> {}
->>>>>>> d5358fa1
 
 cfg_if! {
     if #[cfg(any(feature = "gpio-f303", feature = "gpio-f303e", feature = "gpio-f373"))] {
         use crate::gpio::{gpiod, gpioe};
 
-<<<<<<< HEAD
-        unsafe impl<OTYPE> TxPin<USART1> for gpioe::PE0<AF7<OTYPE>> {}
-        unsafe impl<OTYPE> RxPin<USART1> for gpioe::PE1<AF7<OTYPE>> {}
-
-        unsafe impl<OTYPE> TxPin<USART2> for gpiod::PD5<AF7<OTYPE>> {}
-        unsafe impl<OTYPE> RxPin<USART2> for gpiod::PD6<AF7<OTYPE>> {}
-
-        unsafe impl<OTYPE> TxPin<USART3> for gpiod::PD8<AF7<OTYPE>> {}
-        unsafe impl<OTYPE> RxPin<USART3> for gpiod::PD9<AF7<OTYPE>> {}
-        unsafe impl<OTYPE> RxPin<USART3> for gpioe::PE15<AF7<OTYPE>> {}
-=======
         unsafe impl<Otype> TxPin<USART1> for gpioe::PE0<AF7<Otype>> {}
         unsafe impl<Otype> RxPin<USART1> for gpioe::PE1<AF7<Otype>> {}
 
@@ -106,23 +77,15 @@
         unsafe impl<Otype> TxPin<USART3> for gpiod::PD8<AF7<Otype>> {}
         unsafe impl<Otype> RxPin<USART3> for gpiod::PD9<AF7<Otype>> {}
         unsafe impl<Otype> RxPin<USART3> for gpioe::PE15<AF7<Otype>> {}
->>>>>>> d5358fa1
     }
 }
 
 cfg_if! {
     if #[cfg(not(feature = "gpio-f373"))] {
-<<<<<<< HEAD
-        unsafe impl<OTYPE> TxPin<USART2> for gpioa::PA14<AF7<OTYPE>> {}
-        unsafe impl<OTYPE> RxPin<USART2> for gpioa::PA15<AF7<OTYPE>> {}
-
-        unsafe impl<OTYPE> RxPin<USART3> for gpiob::PB11<AF7<OTYPE>> {}
-=======
         unsafe impl<Otype> TxPin<USART2> for gpioa::PA14<AF7<Otype>> {}
         unsafe impl<Otype> RxPin<USART2> for gpioa::PA15<AF7<Otype>> {}
 
         unsafe impl<Otype> RxPin<USART3> for gpiob::PB11<AF7<Otype>> {}
->>>>>>> d5358fa1
     }
 }
 
