/*!
 # stm32f3xx-hal

 `stm32f3xx-hal` contains a multi device hardware abstraction on top of the
 peripheral access API for the STMicro [STM32F3][stm] series microcontrollers. The
 selection of the MCU is done by [feature][f] gates

 [f]: #selecting-the-right-chip
 [stm]: https://www.st.com/en/microcontrollers-microprocessors/stm32f3-series.html

 # Selecting the right chip

   This crate requires you to specify your target chip as a feature.

   Please select one of the following

   (Note: `x` denotes any character in [a-z])
   *   stm32f301
   *   stm32f318
   *   stm32f302xb
   *   stm32f302xc
   *   stm32f302xd
   *   stm32f302xe
   *   stm32f302x6
   *   stm32f302x8
   *   stm32f303xb
   *   stm32f303xc
   *   stm32f303xd
   *   stm32f303xe
   *   stm32f303x6
   *   stm32f303x8
   *   stm32f373
   *   stm32f378
   *   stm32f334
   *   stm32f328
   *   stm32f358
   *   stm32f398

   Example: The STM32F3Discovery board has a STM32F303VCT6 chip.
   So you want to expand your call to `cargo` with `--features stm32f303xc`.

   For more information, see the [README](https://github.com/stm32-rs/stm32f3xx-hal/blob/master/README.md#selecting-the-right-chip)
*/
#![no_std]
#![allow(non_camel_case_types)]
#![allow(clippy::upper_case_acronyms)]
#![warn(missing_docs)]
#![deny(macro_use_extern_crate)]

#[cfg(all(feature = "direct-call-deprecated", not(feature = "device-selected")))]
compile_error!(
    "The feature you selected is deprecated, because it was split up into sub-devices.

    Example: The STM32F3Discovery board has a STM32F303VCT6 chip.
    You probably used to use `--features stm32f303` but now functionalities for the sub-device were added.
    In this case replace it with `--features stm32f303xc` to make your code build again.

    Please select one of the chip features stated above."
);

// TODO Remove because, as of stm32f3 v0.12, this will be caught by it's build.rs?
#[cfg(all(
    not(feature = "direct-call-deprecated"),
    not(feature = "device-selected")
))]
compile_error!(
    "This crate requires you to specify your target chip as a feature.

    Please select one of the following

    (Note: `x` denotes any character in [a-z])
    *   stm32f301
    *   stm32f318
    *   stm32f302xb
    *   stm32f302xc
    *   stm32f302xd
    *   stm32f302xe
    *   stm32f302x6
    *   stm32f302x8
    *   stm32f303xb
    *   stm32f303xc
    *   stm32f303xd
    *   stm32f303xe
    *   stm32f303x6
    *   stm32f303x8
    *   stm32f373
    *   stm32f378
    *   stm32f334
    *   stm32f328
    *   stm32f358
    *   stm32f398

    Example: The STM32F3Discovery board has a STM32F303VCT6 chip.
    So you want to expand your call to `cargo` with `--features stm32f303xc`.

    For more information, see README -> Selecting the right chip.
    "
);

<<<<<<< HEAD
=======
pub use embedded_hal as hal;

pub use nb;
pub use nb::block;

pub use embedded_time as time;

>>>>>>> d5358fa1
#[cfg(feature = "defmt")]
pub(crate) use defmt::{assert, panic, unreachable, unwrap};
#[cfg(feature = "defmt")]
mod macros {
    /// Wrapper function for `.exepct()`
    ///
    /// Uses [`defmt::unwrap!`] instead, because
    /// it has the same functionality as `expect()`
    #[macro_export]
    macro_rules! expect {
        ($l:expr, $s:tt) => {
            defmt::unwrap!($l, $s)
        };
    }
}

#[cfg(not(feature = "defmt"))]
pub(crate) use core::{assert, panic, unreachable};
#[cfg(not(feature = "defmt"))]
mod macros {
    /// Wrapper macro for `.unwrap()`
    ///
    /// Uses core function, when defmt is not enabled
    #[macro_export]
    macro_rules! unwrap {
        ($l:expr) => {
            $l.unwrap()
        };
    }

    /// Wrapper macro for `.expect()`
    ///
    /// Uses core function, when defmt is not enabled
    #[macro_export]
    macro_rules! expect {
        ($l:expr, $s:tt) => {
            $l.expect($s)
        };
    }
}

cfg_if::cfg_if! {
    if #[cfg(feature = "device-selected")] {
        pub use embedded_hal as hal;

        pub use nb;
        pub use nb::block;

<<<<<<< HEAD
        /// Peripheral access
        #[cfg(any(feature = "stm32f301", feature = "stm32f318"))]
        pub use stm32f3::stm32f301 as pac;
=======
#[cfg(any(
    feature = "stm32f303",
    feature = "stm32f328",
    feature = "stm32f358",
    feature = "stm32f398"
))]
/// Peripheral access
pub use stm32f3::stm32f303 as pac;
>>>>>>> d5358fa1

        /// Peripheral access
        #[cfg(feature = "stm32f302")]
        pub use stm32f3::stm32f302 as pac;

        /// Peripheral access
        #[cfg(feature = "stm32f303")]
        pub use stm32f3::stm32f303 as pac;

<<<<<<< HEAD
        /// Peripheral access
        #[cfg(any(feature = "stm32f373", feature = "stm32f378"))]
        pub use stm32f3::stm32f373 as pac;

        /// Peripheral access
        #[cfg(feature = "stm32f334")]
        pub use stm32f3::stm32f3x4 as pac;
=======
#[cfg(feature = "device-selected")]
#[deprecated(since = "0.5.0", note = "please use `pac` instead")]
/// Peripheral access
pub use crate::pac as stm32;
>>>>>>> d5358fa1

        /// Peripheral access
        #[cfg(any(feature = "stm32f328", feature = "stm32f358", feature = "stm32f398"))]
        pub use stm32f3::stm32f3x8 as pac;

        /// Peripheral access
        #[deprecated(since = "0.5.0", note = "please use `pac` instead")]
        pub use crate::pac as stm32;

        // Enable use of interrupt macro
        #[cfg(feature = "rt")]
        pub use crate::pac::interrupt;

        #[cfg(feature = "stm32f303")]
        pub mod adc;
        #[cfg(feature = "can")]
        pub mod can;
        pub mod delay;
        #[cfg(any(feature = "stm32f302", feature = "stm32f303"))]
        pub mod dma;
        pub mod flash;
        pub mod gpio;
        pub mod i2c;
        pub mod prelude;
        pub mod pwm;
        pub mod rcc;
        pub mod rtc;
        pub mod serial;
        pub mod spi;
        pub mod syscfg;
<<<<<<< HEAD
        pub mod time;
=======
>>>>>>> d5358fa1
        pub mod timer;
        #[cfg(all(
            feature = "stm32-usbd",
            any(
                feature = "stm32f303xb",
                feature = "stm32f303xc",
                feature = "stm32f303xd",
                feature = "stm32f303xe",
            ),
        ))]
        pub mod usb;
        pub mod watchdog;
    }
}<|MERGE_RESOLUTION|>--- conflicted
+++ resolved
@@ -97,16 +97,6 @@
     "
 );
 
-<<<<<<< HEAD
-=======
-pub use embedded_hal as hal;
-
-pub use nb;
-pub use nb::block;
-
-pub use embedded_time as time;
-
->>>>>>> d5358fa1
 #[cfg(feature = "defmt")]
 pub(crate) use defmt::{assert, panic, unreachable, unwrap};
 #[cfg(feature = "defmt")]
@@ -155,47 +145,27 @@
         pub use nb;
         pub use nb::block;
 
-<<<<<<< HEAD
-        /// Peripheral access
-        #[cfg(any(feature = "stm32f301", feature = "stm32f318"))]
+        pub use embedded_time as time;
+
+        /// Peripheral access
+        #[cfg(feature = "svd-f301")]
         pub use stm32f3::stm32f301 as pac;
-=======
-#[cfg(any(
-    feature = "stm32f303",
-    feature = "stm32f328",
-    feature = "stm32f358",
-    feature = "stm32f398"
-))]
-/// Peripheral access
-pub use stm32f3::stm32f303 as pac;
->>>>>>> d5358fa1
-
-        /// Peripheral access
-        #[cfg(feature = "stm32f302")]
+
+        /// Peripheral access
+        #[cfg(feature = "svd-f302")]
         pub use stm32f3::stm32f302 as pac;
 
         /// Peripheral access
-        #[cfg(feature = "stm32f303")]
+        #[cfg(feature = "svd-f303")]
         pub use stm32f3::stm32f303 as pac;
 
-<<<<<<< HEAD
-        /// Peripheral access
-        #[cfg(any(feature = "stm32f373", feature = "stm32f378"))]
+        /// Peripheral access
+        #[cfg(feature = "svd-f373")]
         pub use stm32f3::stm32f373 as pac;
 
         /// Peripheral access
-        #[cfg(feature = "stm32f334")]
+        #[cfg(feature = "svd-f3x4")]
         pub use stm32f3::stm32f3x4 as pac;
-=======
-#[cfg(feature = "device-selected")]
-#[deprecated(since = "0.5.0", note = "please use `pac` instead")]
-/// Peripheral access
-pub use crate::pac as stm32;
->>>>>>> d5358fa1
-
-        /// Peripheral access
-        #[cfg(any(feature = "stm32f328", feature = "stm32f358", feature = "stm32f398"))]
-        pub use stm32f3::stm32f3x8 as pac;
 
         /// Peripheral access
         #[deprecated(since = "0.5.0", note = "please use `pac` instead")]
@@ -222,10 +192,6 @@
         pub mod serial;
         pub mod spi;
         pub mod syscfg;
-<<<<<<< HEAD
-        pub mod time;
-=======
->>>>>>> d5358fa1
         pub mod timer;
         #[cfg(all(
             feature = "stm32-usbd",
