--- conflicted
+++ resolved
@@ -609,98 +609,6 @@
         pwm_pin_for_pwm_channel!(TIM1, TIM1_CH4, u16, cc4e, ccr4, ccr);
 
         //Pins
-<<<<<<< HEAD
-        pwm_channel1_pin!(
-            TIM1,
-            TIM1_CH1,
-            output_to_pa8,
-            gpioa::PA8<gpio::AF6<PushPull>>
-        );
-
-        pwm_channel1n_pin!(
-            TIM1,
-            TIM1_CH1,
-            output_to_pa7,
-            gpioa::PA7<gpio::AF6<PushPull>>
-        );
-        pwm_channel1n_pin!(
-            TIM1,
-            TIM1_CH1,
-            output_to_pa11,
-            gpioa::PA11<gpio::AF6<PushPull>>
-        );
-        pwm_channel1n_pin!(
-            TIM1,
-            TIM1_CH1,
-            output_to_pb13,
-            gpiob::PB13<gpio::AF6<PushPull>>
-        );
-        pwm_channel1n_pin!(
-            TIM1,
-            TIM1_CH1,
-            output_to_pc13,
-            gpioc::PC13<gpio::AF4<PushPull>>
-        );
-
-        pwm_channel2_pin!(
-            TIM1,
-            TIM1_CH2,
-            output_to_pa9,
-            gpioa::PA9<gpio::AF6<PushPull>>
-        );
-
-        pwm_channel2n_pin!(
-            TIM1,
-            TIM1_CH2,
-            output_to_pa12,
-            gpioa::PA12<gpio::AF6<PushPull>>
-        );
-        pwm_channel2n_pin!(
-            TIM1,
-            TIM1_CH2,
-            output_to_pb0,
-            gpiob::PB0<gpio::AF6<PushPull>>
-        );
-        pwm_channel2n_pin!(
-            TIM1,
-            TIM1_CH2,
-            output_to_pb14,
-            gpiob::PB14<gpio::AF6<PushPull>>
-        );
-
-        pwm_channel3_pin!(
-            TIM1,
-            TIM1_CH3,
-            output_to_pa10,
-            gpioa::PA10<gpio::AF6<PushPull>>
-        );
-
-        pwm_channel3n_pin!(
-            TIM1,
-            TIM1_CH3,
-            output_to_pb1,
-            gpiob::PB1<gpio::AF6<PushPull>>
-        );
-        pwm_channel3n_pin!(
-            TIM1,
-            TIM1_CH3,
-            output_to_pb15,
-            gpiob::PB15<gpio::AF4<PushPull>>
-        );
-        pwm_channel3n_pin!(
-            TIM1,
-            TIM1_CH3,
-            output_to_pf0,
-            gpiof::PF0<gpio::AF6<PushPull>>
-        );
-
-        pwm_channel4_pin!(
-            TIM1,
-            TIM1_CH4,
-            output_to_pa11,
-            gpioa::PA11<gpio::AF11<PushPull>>
-        );
-=======
         pwm_channel1_pin!(TIM1, TIM1_CH1, output_to_pa8, gpioa::PA8<AF6>);
 
         pwm_channel1n_pin!(TIM1, TIM1_CH1, output_to_pa7, gpioa::PA7<AF6>);
@@ -721,42 +629,12 @@
         pwm_channel3n_pin!(TIM1, TIM1_CH3, output_to_pf0, gpiof::PF0<AF6>);
 
         pwm_channel4_pin!(TIM1, TIM1_CH4, output_to_pa11, gpioa::PA11<AF11>);
->>>>>>> fa42567e
     };
 }
 
 #[cfg(any(feature = "stm32f334", feature = "stm32f398"))]
 macro_rules! tim1_ext1 {
     () => {
-<<<<<<< HEAD
-        pwm_channel1_pin!(
-            TIM1,
-            TIM1_CH1,
-            output_to_pc0,
-            gpioc::PC0<gpio::AF2<PushPull>>
-        );
-
-        pwm_channel2_pin!(
-            TIM1,
-            TIM1_CH2,
-            output_to_pc1,
-            gpioc::PC1<gpio::AF2<PushPull>>
-        );
-
-        pwm_channel3_pin!(
-            TIM1,
-            TIM1_CH3,
-            output_to_pc2,
-            gpioc::PC2<gpio::AF2<PushPull>>
-        );
-
-        pwm_channel4_pin!(
-            TIM1,
-            TIM1_CH4,
-            output_to_pc3,
-            gpioc::PC3<gpio::AF2<PushPull>>
-        );
-=======
         pwm_channel1_pin!(TIM1, TIM1_CH1, output_to_pc0, gpioc::PC0<AF2>);
 
         pwm_channel2_pin!(TIM1, TIM1_CH2, output_to_pc1, gpioc::PC1<AF2>);
@@ -764,7 +642,6 @@
         pwm_channel3_pin!(TIM1, TIM1_CH3, output_to_pc2, gpioc::PC2<AF2>);
 
         pwm_channel4_pin!(TIM1, TIM1_CH4, output_to_pc3, gpioc::PC3<AF2>);
->>>>>>> fa42567e
     };
 }
 
@@ -782,56 +659,6 @@
 ))]
 macro_rules! tim1_ext2 {
     () => {
-<<<<<<< HEAD
-        pwm_channel1_pin!(
-            TIM1,
-            TIM1_CH1,
-            output_to_pe9,
-            gpioe::PE9<gpio::AF2<PushPull>>
-        );
-
-        pwm_channel1n_pin!(
-            TIM1,
-            TIM1_CH1,
-            output_to_pe8,
-            gpioe::PE8<gpio::AF2<PushPull>>
-        );
-
-        pwm_channel2_pin!(
-            TIM1,
-            TIM1_CH2,
-            output_to_pe11,
-            gpioe::PE11<gpio::AF2<PushPull>>
-        );
-
-        pwm_channel2n_pin!(
-            TIM1,
-            TIM1_CH2,
-            output_to_pe10,
-            gpioe::PE10<gpio::AF2<PushPull>>
-        );
-
-        pwm_channel3_pin!(
-            TIM1,
-            TIM1_CH3,
-            output_to_pe13,
-            gpioe::PE13<gpio::AF2<PushPull>>
-        );
-
-        pwm_channel3n_pin!(
-            TIM1,
-            TIM1_CH3,
-            output_to_pe12,
-            gpioe::PE12<gpio::AF2<PushPull>>
-        );
-
-        pwm_channel4_pin!(
-            TIM1,
-            TIM1_CH4,
-            output_to_pe14,
-            gpioe::PE14<gpio::AF2<PushPull>>
-        );
-=======
         pwm_channel1_pin!(TIM1, TIM1_CH1, output_to_pe9, gpioe::PE9<AF2>);
 
         pwm_channel1n_pin!(TIM1, TIM1_CH1, output_to_pe8, gpioe::PE8<AF2>);
@@ -845,7 +672,6 @@
         pwm_channel3n_pin!(TIM1, TIM1_CH3, output_to_pe12, gpioe::PE12<AF2>);
 
         pwm_channel4_pin!(TIM1, TIM1_CH4, output_to_pe14, gpioe::PE14<AF2>);
->>>>>>> fa42567e
     };
 }
 
@@ -900,30 +726,9 @@
 pwm_pin_for_pwm_channel!(TIM2, TIM2_CH4, u32, cc4e, ccr4, ccr);
 
 // Pins
-<<<<<<< HEAD
-pwm_channel1_pin!(
-    TIM2,
-    TIM2_CH1,
-    output_to_pa0,
-    gpioa::PA0<gpio::AF1<PushPull>>
-);
-pwm_channel1_pin!(
-    TIM2,
-    TIM2_CH1,
-    output_to_pa5,
-    gpioa::PA5<gpio::AF1<PushPull>>
-);
-pwm_channel1_pin!(
-    TIM2,
-    TIM2_CH1,
-    output_to_pa15,
-    gpioa::PA15<gpio::AF1<PushPull>>
-);
-=======
 pwm_channel1_pin!(TIM2, TIM2_CH1, output_to_pa0, gpioa::PA0<AF1>);
 pwm_channel1_pin!(TIM2, TIM2_CH1, output_to_pa5, gpioa::PA5<AF1>);
 pwm_channel1_pin!(TIM2, TIM2_CH1, output_to_pa15, gpioa::PA15<AF1>);
->>>>>>> fa42567e
 #[cfg(any(
     feature = "stm32f302xb",
     feature = "stm32f302xc",
@@ -936,32 +741,10 @@
     feature = "stm32f358",
     feature = "stm32f398"
 ))]
-<<<<<<< HEAD
-pwm_channel1_pin!(
-    TIM2,
-    TIM2_CH1,
-    output_to_pd3,
-    gpiod::PD3<gpio::AF2<PushPull>>
-);
-
-pwm_channel2_pin!(
-    TIM2,
-    TIM2_CH2,
-    output_to_pa1,
-    gpioa::PA1<gpio::AF1<PushPull>>
-);
-pwm_channel2_pin!(
-    TIM2,
-    TIM2_CH2,
-    output_to_pb3,
-    gpiob::PB3<gpio::AF1<PushPull>>
-);
-=======
 pwm_channel1_pin!(TIM2, TIM2_CH1, output_to_pd3, gpiod::PD3<AF2>);
 
 pwm_channel2_pin!(TIM2, TIM2_CH2, output_to_pa1, gpioa::PA1<AF1>);
 pwm_channel2_pin!(TIM2, TIM2_CH2, output_to_pb3, gpiob::PB3<AF1>);
->>>>>>> fa42567e
 #[cfg(any(
     feature = "stm32f302xb",
     feature = "stm32f302xc",
@@ -974,39 +757,11 @@
     feature = "stm32f358",
     feature = "stm32f398"
 ))]
-<<<<<<< HEAD
-pwm_channel2_pin!(
-    TIM2,
-    TIM2_CH2,
-    output_to_pd4,
-    gpiod::PD4<gpio::AF2<PushPull>>
-);
-
-pwm_channel3_pin!(
-    TIM2,
-    TIM2_CH3,
-    output_to_pa2,
-    gpioa::PA2<gpio::AF1<PushPull>>
-);
-pwm_channel3_pin!(
-    TIM2,
-    TIM2_CH3,
-    output_to_pa9,
-    gpioa::PA9<gpio::AF10<PushPull>>
-);
-pwm_channel3_pin!(
-    TIM2,
-    TIM2_CH3,
-    output_to_pb10,
-    gpiob::PB10<gpio::AF1<PushPull>>
-);
-=======
 pwm_channel2_pin!(TIM2, TIM2_CH2, output_to_pd4, gpiod::PD4<AF2>);
 
 pwm_channel3_pin!(TIM2, TIM2_CH3, output_to_pa2, gpioa::PA2<AF1>);
 pwm_channel3_pin!(TIM2, TIM2_CH3, output_to_pa9, gpioa::PA9<AF10>);
 pwm_channel3_pin!(TIM2, TIM2_CH3, output_to_pb10, gpiob::PB10<AF1>);
->>>>>>> fa42567e
 #[cfg(any(
     feature = "stm32f302xb",
     feature = "stm32f302xc",
@@ -1019,41 +774,12 @@
     feature = "stm32f358",
     feature = "stm32f398"
 ))]
-<<<<<<< HEAD
-pwm_channel3_pin!(
-    TIM2,
-    TIM2_CH3,
-    output_to_pd7,
-    gpiod::PD7<gpio::AF2<PushPull>>
-);
-
-pwm_channel4_pin!(
-    TIM2,
-    TIM2_CH4,
-    output_to_pa3,
-    gpioa::PA3<gpio::AF1<PushPull>>
-);
-pwm_channel4_pin!(
-    TIM2,
-    TIM2_CH4,
-    output_to_pa10,
-    gpioa::PA10<gpio::AF1<PushPull>>
-);
-#[cfg(not(any(feature = "stm32f373", feature = "stm32f378")))]
-pwm_channel4_pin!(
-    TIM2,
-    TIM2_CH4,
-    output_to_pb11,
-    gpiob::PB11<gpio::AF1<PushPull>>
-);
-=======
 pwm_channel3_pin!(TIM2, TIM2_CH3, output_to_pd7, gpiod::PD7<AF2>);
 
 pwm_channel4_pin!(TIM2, TIM2_CH4, output_to_pa3, gpioa::PA3<AF1>);
 pwm_channel4_pin!(TIM2, TIM2_CH4, output_to_pa10, gpioa::PA10<AF1>);
 #[cfg(not(any(feature = "stm32f373", feature = "stm32f378")))]
 pwm_channel4_pin!(TIM2, TIM2_CH4, output_to_pb11, gpiob::PB11<AF1>);
->>>>>>> fa42567e
 #[cfg(any(
     feature = "stm32f302xb",
     feature = "stm32f302xc",
@@ -1066,16 +792,7 @@
     feature = "stm32f358",
     feature = "stm32f398"
 ))]
-<<<<<<< HEAD
-pwm_channel4_pin!(
-    TIM2,
-    TIM2_CH4,
-    output_to_pd6,
-    gpiod::PD6<gpio::AF2<PushPull>>
-);
-=======
 pwm_channel4_pin!(TIM2, TIM2_CH4, output_to_pd6, gpiod::PD6<AF2>);
->>>>>>> fa42567e
 
 // TIM3
 
@@ -1123,59 +840,6 @@
         pwm_pin_for_pwm_channel!(TIM3, TIM3_CH4, u16, cc4e, ccr4, ccr);
 
         // Pins
-<<<<<<< HEAD
-        pwm_channel1_pin!(
-            TIM3,
-            TIM3_CH1,
-            output_to_pa6,
-            gpioa::PA6<gpio::AF2<PushPull>>
-        );
-        pwm_channel1_pin!(
-            TIM3,
-            TIM3_CH1,
-            output_to_pb4,
-            gpiob::PB4<gpio::AF2<PushPull>>
-        );
-
-        pwm_channel2_pin!(
-            TIM3,
-            TIM3_CH2,
-            output_to_pa4,
-            gpioa::PA4<gpio::AF2<PushPull>>
-        );
-        pwm_channel2_pin!(
-            TIM3,
-            TIM3_CH2,
-            output_to_pa7,
-            gpioa::PA7<gpio::AF2<PushPull>>
-        );
-        pwm_channel2_pin!(
-            TIM3,
-            TIM3_CH2,
-            output_to_pb5,
-            gpiob::PB5<gpio::AF2<PushPull>>
-        );
-
-        pwm_channel3_pin!(
-            TIM3,
-            TIM3_CH3,
-            output_to_pb0,
-            gpiob::PB0<gpio::AF2<PushPull>>
-        );
-
-        pwm_channel4_pin!(
-            TIM3,
-            TIM3_CH4,
-            output_to_pb1,
-            gpiob::PB1<gpio::AF2<PushPull>>
-        );
-        pwm_channel4_pin!(
-            TIM3,
-            TIM3_CH4,
-            output_to_pb7,
-            gpiob::PB7<gpio::AF10<PushPull>>
-        );
-=======
         pwm_channel1_pin!(TIM3, TIM3_CH1, output_to_pa6, gpioa::PA6<AF2>);
         pwm_channel1_pin!(TIM3, TIM3_CH1, output_to_pb4, gpiob::PB4<AF2>);
 
@@ -1187,7 +851,6 @@
 
         pwm_channel4_pin!(TIM3, TIM3_CH4, output_to_pb1, gpiob::PB1<AF2>);
         pwm_channel4_pin!(TIM3, TIM3_CH4, output_to_pb7, gpiob::PB7<AF10>);
->>>>>>> fa42567e
     };
 }
 
@@ -1202,35 +865,6 @@
 ))]
 macro_rules! tim3_ext1 {
     () => {
-<<<<<<< HEAD
-        pwm_channel1_pin!(
-            TIM3,
-            TIM3_CH1,
-            output_to_pc6,
-            gpioc::PC6<gpio::AF2<PushPull>>
-        );
-
-        pwm_channel2_pin!(
-            TIM3,
-            TIM3_CH2,
-            output_to_pc7,
-            gpioc::PC7<gpio::AF2<PushPull>>
-        );
-
-        pwm_channel3_pin!(
-            TIM3,
-            TIM3_CH3,
-            output_to_pc8,
-            gpioc::PC8<gpio::AF2<PushPull>>
-        );
-
-        pwm_channel4_pin!(
-            TIM3,
-            TIM3_CH4,
-            output_to_pc9,
-            gpioc::PC9<gpio::AF2<PushPull>>
-        );
-=======
         pwm_channel1_pin!(TIM3, TIM3_CH1, output_to_pc6, gpioc::PC6<AF2>);
 
         pwm_channel2_pin!(TIM3, TIM3_CH2, output_to_pc7, gpioc::PC7<AF2>);
@@ -1238,7 +872,6 @@
         pwm_channel3_pin!(TIM3, TIM3_CH3, output_to_pc8, gpioc::PC8<AF2>);
 
         pwm_channel4_pin!(TIM3, TIM3_CH4, output_to_pc9, gpioc::PC9<AF2>);
->>>>>>> fa42567e
     };
 }
 
@@ -1256,35 +889,6 @@
 ))]
 macro_rules! tim3_ext2 {
     () => {
-<<<<<<< HEAD
-        pwm_channel1_pin!(
-            TIM3,
-            TIM3_CH1,
-            output_to_pe2,
-            gpioe::PE6<gpio::AF2<PushPull>>
-        );
-
-        pwm_channel2_pin!(
-            TIM3,
-            TIM3_CH2,
-            output_to_pe3,
-            gpioe::PE7<gpio::AF2<PushPull>>
-        );
-
-        pwm_channel3_pin!(
-            TIM3,
-            TIM3_CH3,
-            output_to_pe4,
-            gpioe::PE8<gpio::AF2<PushPull>>
-        );
-
-        pwm_channel4_pin!(
-            TIM3,
-            TIM3_CH4,
-            output_to_pe5,
-            gpioe::PE9<gpio::AF2<PushPull>>
-        );
-=======
         pwm_channel1_pin!(TIM3, TIM3_CH1, output_to_pe2, gpioe::PE6<AF2>);
 
         pwm_channel2_pin!(TIM3, TIM3_CH2, output_to_pe3, gpioe::PE7<AF2>);
@@ -1292,7 +896,6 @@
         pwm_channel3_pin!(TIM3, TIM3_CH3, output_to_pe4, gpioe::PE8<AF2>);
 
         pwm_channel4_pin!(TIM3, TIM3_CH4, output_to_pe5, gpioe::PE9<AF2>);
->>>>>>> fa42567e
     };
 }
 
@@ -1334,27 +937,10 @@
 tim3_ext2!();
 
 #[cfg(feature = "stm32f373")]
-<<<<<<< HEAD
-pwm_channel2_pin!(
-    TIM3,
-    TIM3_CH2,
-    output_to_pb0,
-    gpiob::PB0<gpio::AF10<PushPull>>
-);
-
-#[cfg(any(feature = "stm32f373", feature = "stm32f378"))]
-pwm_channel3_pin!(
-    TIM3,
-    TIM3_CH3,
-    output_to_pb6,
-    gpiob::PB6<gpio::AF10<PushPull>>
-);
-=======
 pwm_channel2_pin!(TIM3, TIM3_CH2, output_to_pb0, gpiob::PB0<AF10>);
 
 #[cfg(any(feature = "stm32f373", feature = "stm32f378"))]
 pwm_channel3_pin!(TIM3, TIM3_CH3, output_to_pb6, gpiob::PB6<AF10>);
->>>>>>> fa42567e
 
 // TIM4
 
@@ -1400,53 +986,6 @@
         pwm_pin_for_pwm_channel!(TIM4, TIM4_CH4, u16, cc4e, ccr4, ccr);
 
         // Pins
-<<<<<<< HEAD
-        pwm_channel1_pin!(
-            TIM4,
-            TIM4_CH1,
-            output_to_pa11,
-            gpioa::PA11<gpio::AF10<PushPull>>
-        );
-        pwm_channel1_pin!(
-            TIM4,
-            TIM4_CH1,
-            output_to_pb6,
-            gpiob::PB6<gpio::AF2<PushPull>>
-        );
-
-        pwm_channel2_pin!(
-            TIM4,
-            TIM4_CH2,
-            output_to_pa12,
-            gpioa::PA12<gpio::AF10<PushPull>>
-        );
-        pwm_channel2_pin!(
-            TIM4,
-            TIM4_CH2,
-            output_to_pb7,
-            gpiob::PB7<gpio::AF2<PushPull>>
-        );
-
-        pwm_channel3_pin!(
-            TIM4,
-            TIM4_CH3,
-            output_to_pa13,
-            gpioa::PA13<gpio::AF10<PushPull>>
-        );
-        pwm_channel3_pin!(
-            TIM4,
-            TIM4_CH3,
-            output_to_pb8,
-            gpiob::PB8<gpio::AF2<PushPull>>
-        );
-
-        pwm_channel4_pin!(
-            TIM4,
-            TIM4_CH4,
-            output_to_pb9,
-            gpiob::PB9<gpio::AF2<PushPull>>
-        );
-=======
         pwm_channel1_pin!(TIM4, TIM4_CH1, output_to_pa11, gpioa::PA11<AF10>);
         pwm_channel1_pin!(TIM4, TIM4_CH1, output_to_pb6, gpiob::PB6<AF2>);
 
@@ -1457,7 +996,6 @@
         pwm_channel3_pin!(TIM4, TIM4_CH3, output_to_pb8, gpiob::PB8<AF2>);
 
         pwm_channel4_pin!(TIM4, TIM4_CH4, output_to_pb9, gpiob::PB9<AF2>);
->>>>>>> fa42567e
     };
 }
 
@@ -1477,41 +1015,6 @@
 ))]
 macro_rules! tim4_ext {
     () => {
-<<<<<<< HEAD
-        pwm_channel1_pin!(
-            TIM4,
-            TIM4_CH1,
-            output_to_pd12,
-            gpiod::PD12<gpio::AF2<PushPull>>
-        );
-
-        pwm_channel2_pin!(
-            TIM4,
-            TIM4_CH2,
-            output_to_pd13,
-            gpiod::PD13<gpio::AF2<PushPull>>
-        );
-
-        pwm_channel3_pin!(
-            TIM4,
-            TIM4_CH3,
-            output_to_pd14,
-            gpiod::PD14<gpio::AF2<PushPull>>
-        );
-
-        pwm_channel4_pin!(
-            TIM4,
-            TIM4_CH4,
-            output_to_pd15,
-            gpiod::PD15<gpio::AF2<PushPull>>
-        );
-        pwm_channel4_pin!(
-            TIM4,
-            TIM4_CH4,
-            output_to_pf6,
-            gpiof::PF6<gpio::AF2<PushPull>>
-        );
-=======
         pwm_channel1_pin!(TIM4, TIM4_CH1, output_to_pd12, gpiod::PD12<AF2>);
 
         pwm_channel2_pin!(TIM4, TIM4_CH2, output_to_pd13, gpiod::PD13<AF2>);
@@ -1520,7 +1023,6 @@
 
         pwm_channel4_pin!(TIM4, TIM4_CH4, output_to_pd15, gpiod::PD15<AF2>);
         pwm_channel4_pin!(TIM4, TIM4_CH4, output_to_pf6, gpiof::PF6<AF2>);
->>>>>>> fa42567e
     };
 }
 
@@ -1587,83 +1089,6 @@
         pwm_pin_for_pwm_channel!(TIM5, TIM5_CH4, u32, cc4e, ccr4, ccr);
 
         // Pins
-<<<<<<< HEAD
-        pwm_channel1_pin!(
-            TIM5,
-            TIM5_CH1,
-            output_to_pa0,
-            gpioa::PA0<gpio::AF2<PushPull>>
-        );
-        pwm_channel1_pin!(
-            TIM5,
-            TIM5_CH1,
-            output_to_pa8,
-            gpioa::PA8<gpio::AF2<PushPull>>
-        );
-        pwm_channel1_pin!(
-            TIM5,
-            TIM5_CH1,
-            output_to_pc0,
-            gpioc::PC0<gpio::AF2<PushPull>>
-        );
-
-        pwm_channel2_pin!(
-            TIM5,
-            TIM5_CH2,
-            output_to_pa1,
-            gpioa::PA1<gpio::AF2<PushPull>>
-        );
-        pwm_channel2_pin!(
-            TIM5,
-            TIM5_CH2,
-            output_to_pa11,
-            gpioa::PA11<gpio::AF2<PushPull>>
-        );
-        pwm_channel2_pin!(
-            TIM5,
-            TIM5_CH2,
-            output_to_pc1,
-            gpioc::PC1<gpio::AF2<PushPull>>
-        );
-
-        pwm_channel3_pin!(
-            TIM5,
-            TIM5_CH3,
-            output_to_pa2,
-            gpioa::PA2<gpio::AF2<PushPull>>
-        );
-        pwm_channel3_pin!(
-            TIM5,
-            TIM5_CH3,
-            output_to_pa12,
-            gpioa::PA12<gpio::AF2<PushPull>>
-        );
-        pwm_channel3_pin!(
-            TIM5,
-            TIM5_CH3,
-            output_to_pc2,
-            gpioc::PC2<gpio::AF2<PushPull>>
-        );
-
-        pwm_channel4_pin!(
-            TIM5,
-            TIM5_CH4,
-            output_to_pa3,
-            gpioa::PA3<gpio::AF2<PushPull>>
-        );
-        pwm_channel4_pin!(
-            TIM5,
-            TIM5_CH4,
-            output_to_pa13,
-            gpioa::PA13<gpio::AF2<PushPull>>
-        );
-        pwm_channel4_pin!(
-            TIM5,
-            TIM5_CH4,
-            output_to_pc3,
-            gpioc::PC3<gpio::AF2<PushPull>>
-        );
-=======
         pwm_channel1_pin!(TIM5, TIM5_CH1, output_to_pa0, gpioa::PA0<AF2>);
         pwm_channel1_pin!(TIM5, TIM5_CH1, output_to_pa8, gpioa::PA8<AF2>);
         pwm_channel1_pin!(TIM5, TIM5_CH1, output_to_pc0, gpioc::PC0<AF2>);
@@ -1679,7 +1104,6 @@
         pwm_channel4_pin!(TIM5, TIM5_CH4, output_to_pa3, gpioa::PA3<AF2>);
         pwm_channel4_pin!(TIM5, TIM5_CH4, output_to_pa13, gpioa::PA13<AF2>);
         pwm_channel4_pin!(TIM5, TIM5_CH4, output_to_pc3, gpioc::PC3<AF2>);
->>>>>>> fa42567e
     };
 }
 
@@ -1724,122 +1148,6 @@
         pwm_pin_for_pwm_channel!(TIM8, TIM8_CH4, u16, cc4e, ccr4, ccr);
 
         //Pins
-<<<<<<< HEAD
-        pwm_channel1_pin!(
-            TIM8,
-            TIM8_CH1,
-            output_to_pa15,
-            gpioa::PA15<gpio::AF2<PushPull>>
-        );
-        pwm_channel1_pin!(
-            TIM8,
-            TIM8_CH1,
-            output_to_pb6,
-            gpiob::PB6<gpio::AF2<PushPull>>
-        );
-        pwm_channel1_pin!(
-            TIM8,
-            TIM8_CH1,
-            output_to_pc6,
-            gpioc::PC6<gpio::AF4<PushPull>>
-        );
-
-        pwm_channel1n_pin!(
-            TIM8,
-            TIM8_CH1,
-            output_to_pa7,
-            gpioa::PA7<gpio::AF4<PushPull>>
-        );
-        pwm_channel1n_pin!(
-            TIM8,
-            TIM8_CH1,
-            output_to_pb3,
-            gpiob::PB3<gpio::AF4<PushPull>>
-        );
-        pwm_channel1n_pin!(
-            TIM8,
-            TIM8_CH1,
-            output_to_pc10,
-            gpioc::PC10<gpio::AF4<PushPull>>
-        );
-
-        pwm_channel2_pin!(
-            TIM8,
-            TIM8_CH2,
-            output_to_pa14,
-            gpioa::PA14<gpio::AF5<PushPull>>
-        );
-        pwm_channel2_pin!(
-            TIM8,
-            TIM8_CH2,
-            output_to_pb8,
-            gpiob::PB8<gpio::AF10<PushPull>>
-        );
-        pwm_channel2_pin!(
-            TIM8,
-            TIM8_CH2,
-            output_to_pc7,
-            gpioc::PC7<gpio::AF4<PushPull>>
-        );
-
-        pwm_channel2n_pin!(
-            TIM8,
-            TIM8_CH2,
-            output_to_pb0,
-            gpiob::PB0<gpio::AF4<PushPull>>
-        );
-        pwm_channel2n_pin!(
-            TIM8,
-            TIM8_CH2,
-            output_to_pb4,
-            gpiob::PB4<gpio::AF4<PushPull>>
-        );
-        pwm_channel2n_pin!(
-            TIM8,
-            TIM8_CH2,
-            output_to_pc11,
-            gpioc::PC11<gpio::AF4<PushPull>>
-        );
-
-        pwm_channel3_pin!(
-            TIM8,
-            TIM8_CH3,
-            output_to_pb9,
-            gpiob::PB9<gpio::AF10<PushPull>>
-        );
-        pwm_channel3_pin!(
-            TIM8,
-            TIM8_CH3,
-            output_to_pc8,
-            gpioc::PC8<gpio::AF4<PushPull>>
-        );
-
-        pwm_channel3n_pin!(
-            TIM8,
-            TIM8_CH3,
-            output_to_pb1,
-            gpiob::PB1<gpio::AF4<PushPull>>
-        );
-        pwm_channel3n_pin!(
-            TIM8,
-            TIM8_CH3,
-            output_to_pb5,
-            gpiob::PB5<gpio::AF3<PushPull>>
-        );
-        pwm_channel3n_pin!(
-            TIM8,
-            TIM8_CH3,
-            output_to_pc12,
-            gpioc::PC12<gpio::AF4<PushPull>>
-        );
-
-        pwm_channel4_pin!(
-            TIM8,
-            TIM8_CH4,
-            output_to_pc9,
-            gpioc::PC9<gpio::AF4<PushPull>>
-        );
-=======
         pwm_channel1_pin!(TIM8, TIM8_CH1, output_to_pa15, gpioa::PA15<AF2>);
         pwm_channel1_pin!(TIM8, TIM8_CH1, output_to_pb6, gpiob::PB6<AF2>);
         pwm_channel1_pin!(TIM8, TIM8_CH1, output_to_pc6, gpioc::PC6<AF4>);
@@ -1864,7 +1172,6 @@
         pwm_channel3n_pin!(TIM8, TIM8_CH3, output_to_pc12, gpioc::PC12<AF4>);
 
         pwm_channel4_pin!(TIM8, TIM8_CH4, output_to_pc9, gpioc::PC9<AF4>);
->>>>>>> fa42567e
     };
 }
 
@@ -1879,16 +1186,7 @@
     feature = "stm32f358",
     feature = "stm32f398"
 ))]
-<<<<<<< HEAD
-pwm_channel4_pin!(
-    TIM8,
-    TIM8_CH4,
-    output_to_pd1,
-    gpiod::PD1<gpio::AF4<PushPull>>
-);
-=======
 pwm_channel4_pin!(TIM8, TIM8_CH4, output_to_pd1, gpiod::PD1<AF4>);
->>>>>>> fa42567e
 
 // TIM12
 
@@ -1925,45 +1223,6 @@
         pwm_pin_for_pwm_channel!(TIM12, TIM12_CH2, u16, cc2e, ccr2, ccr);
 
         // Pins
-<<<<<<< HEAD
-        pwm_channel1_pin!(
-            TIM12,
-            TIM12_CH1,
-            output_to_pa4,
-            gpioa::PA4<gpio::AF10<PushPull>>
-        );
-        pwm_channel1_pin!(
-            TIM12,
-            TIM12_CH1,
-            output_to_pa14,
-            gpioa::PA14<gpio::AF10<PushPull>>
-        );
-        pwm_channel1_pin!(
-            TIM12,
-            TIM12_CH1,
-            output_to_pb14,
-            gpiob::PB14<gpio::AF10<PushPull>>
-        );
-
-        pwm_channel2_pin!(
-            TIM12,
-            TIM12_CH2,
-            output_to_pa5,
-            gpioa::PA5<gpio::AF10<PushPull>>
-        );
-        pwm_channel2_pin!(
-            TIM12,
-            TIM12_CH2,
-            output_to_pa15,
-            gpioa::PA15<gpio::AF10<PushPull>>
-        );
-        pwm_channel2_pin!(
-            TIM12,
-            TIM12_CH2,
-            output_to_pb15,
-            gpiob::PB15<gpio::AF10<PushPull>>
-        );
-=======
         pwm_channel1_pin!(TIM12, TIM12_CH1, output_to_pa4, gpioa::PA4<AF10>);
         pwm_channel1_pin!(TIM12, TIM12_CH1, output_to_pa14, gpioa::PA14<AF10>);
         pwm_channel1_pin!(TIM12, TIM12_CH1, output_to_pb14, gpiob::PB14<AF10>);
@@ -1971,7 +1230,6 @@
         pwm_channel2_pin!(TIM12, TIM12_CH2, output_to_pa5, gpioa::PA5<AF10>);
         pwm_channel2_pin!(TIM12, TIM12_CH2, output_to_pa15, gpioa::PA15<AF10>);
         pwm_channel2_pin!(TIM12, TIM12_CH2, output_to_pb15, gpiob::PB15<AF10>);
->>>>>>> fa42567e
     };
 }
 
@@ -2013,37 +1271,10 @@
         pwm_pin_for_pwm_channel!(TIM13, TIM13_CH1, u16, cc1e, ccr1, ccr);
 
         // Pins
-<<<<<<< HEAD
-        pwm_channel1_pin!(
-            TIM13,
-            TIM13_CH1,
-            output_to_pa6,
-            gpioa::PA6<gpio::AF9<PushPull>>
-        );
-        pwm_channel1_pin!(
-            TIM13,
-            TIM13_CH1,
-            output_to_pa9,
-            gpioa::PA9<gpio::AF2<PushPull>>
-        );
-        pwm_channel1_pin!(
-            TIM13,
-            TIM13_CH1,
-            output_to_pb3,
-            gpiob::PB3<gpio::AF9<PushPull>>
-        );
-        pwm_channel1_pin!(
-            TIM13,
-            TIM13_CH1,
-            output_to_pc4,
-            gpioc::PC4<gpio::AF2<PushPull>>
-        );
-=======
         pwm_channel1_pin!(TIM13, TIM13_CH1, output_to_pa6, gpioa::PA6<AF9>);
         pwm_channel1_pin!(TIM13, TIM13_CH1, output_to_pa9, gpioa::PA9<AF2>);
         pwm_channel1_pin!(TIM13, TIM13_CH1, output_to_pb3, gpiob::PB3<AF9>);
         pwm_channel1_pin!(TIM13, TIM13_CH1, output_to_pc4, gpioc::PC4<AF2>);
->>>>>>> fa42567e
     };
 }
 
@@ -2084,37 +1315,10 @@
         pwm_pin_for_pwm_channel!(TIM14, TIM14_CH1, u16, cc1e, ccr1, ccr);
 
         // Pins
-<<<<<<< HEAD
-        pwm_channel1_pin!(
-            TIM14,
-            TIM14_CH1,
-            output_to_pa5,
-            gpioa::PA5<gpio::AF9<PushPull>>
-        );
-        pwm_channel1_pin!(
-            TIM14,
-            TIM14_CH1,
-            output_to_pa7,
-            gpioa::PA7<gpio::AF9<PushPull>>
-        );
-        pwm_channel1_pin!(
-            TIM14,
-            TIM14_CH1,
-            output_to_pa10,
-            gpioa::PA10<gpio::AF9<PushPull>>
-        );
-        pwm_channel1_pin!(
-            TIM14,
-            TIM14_CH1,
-            output_to_pf9,
-            gpiof::PF9<gpio::AF2<PushPull>>
-        );
-=======
         pwm_channel1_pin!(TIM14, TIM14_CH1, output_to_pa5, gpioa::PA5<AF9>);
         pwm_channel1_pin!(TIM14, TIM14_CH1, output_to_pa7, gpioa::PA7<AF9>);
         pwm_channel1_pin!(TIM14, TIM14_CH1, output_to_pa10, gpioa::PA10<AF9>);
         pwm_channel1_pin!(TIM14, TIM14_CH1, output_to_pf9, gpiof::PF9<AF2>);
->>>>>>> fa42567e
     };
 }
 
@@ -2143,32 +1347,10 @@
 pwm_pin_for_pwm_channel!(TIM15, TIM15_CH2, u16, cc2e, ccr2, ccr2);
 
 // Pins
-<<<<<<< HEAD
-pwm_channel1_pin!(
-    TIM15,
-    TIM15_CH1,
-    output_to_pa2,
-    gpioa::PA2<gpio::AF9<PushPull>>
-);
-#[cfg(any(feature = "stm32f373", feature = "stm32f378"))]
-pwm_channel1_pin!(
-    TIM15,
-    TIM15_CH1,
-    output_to_pb6,
-    gpiob::PB6<gpio::AF9<PushPull>>
-);
-pwm_channel1_pin!(
-    TIM15,
-    TIM15_CH1,
-    output_to_pb14,
-    gpiob::PB14<gpio::AF1<PushPull>>
-);
-=======
 pwm_channel1_pin!(TIM15, TIM15_CH1, output_to_pa2, gpioa::PA2<AF9>);
 #[cfg(any(feature = "stm32f373", feature = "stm32f378"))]
 pwm_channel1_pin!(TIM15, TIM15_CH1, output_to_pb6, gpiob::PB6<AF9>);
 pwm_channel1_pin!(TIM15, TIM15_CH1, output_to_pb14, gpiob::PB14<AF1>);
->>>>>>> fa42567e
 #[cfg(any(
     feature = "stm32f302xb",
     feature = "stm32f302xc",
@@ -2181,46 +1363,6 @@
     feature = "stm32f358",
     feature = "stm32f398"
 ))]
-<<<<<<< HEAD
-pwm_channel1_pin!(
-    TIM15,
-    TIM15_CH1,
-    output_to_pf9,
-    gpiof::PF9<gpio::AF3<PushPull>>
-);
-
-pwm_channel1n_pin!(
-    TIM15,
-    TIM15_CH1,
-    output_to_pa1,
-    gpioa::PA1<gpio::AF9<PushPull>>
-);
-pwm_channel1n_pin!(
-    TIM15,
-    TIM15_CH1,
-    output_to_pb15,
-    gpiob::PB15<gpio::AF2<PushPull>>
-);
-pwm_channel2_pin!(
-    TIM15,
-    TIM15_CH2,
-    output_to_pa3,
-    gpioa::PA3<gpio::AF9<PushPull>>
-);
-#[cfg(any(feature = "stm32f373", feature = "stm32f378"))]
-pwm_channel2_pin!(
-    TIM15,
-    TIM15_CH2,
-    output_to_pb7,
-    gpiob::PB7<gpio::AF9<PushPull>>
-);
-pwm_channel2_pin!(
-    TIM15,
-    TIM15_CH2,
-    output_to_pb15,
-    gpiob::PB15<gpio::AF2<PushPull>>
-);
-=======
 pwm_channel1_pin!(TIM15, TIM15_CH1, output_to_pf9, gpiof::PF9<AF3>);
 
 pwm_channel1n_pin!(TIM15, TIM15_CH1, output_to_pa1, gpioa::PA1<AF9>);
@@ -2229,7 +1371,6 @@
 #[cfg(any(feature = "stm32f373", feature = "stm32f378"))]
 pwm_channel2_pin!(TIM15, TIM15_CH2, output_to_pb7, gpiob::PB7<AF9>);
 pwm_channel2_pin!(TIM15, TIM15_CH2, output_to_pb15, gpiob::PB15<AF2>);
->>>>>>> fa42567e
 #[cfg(any(
     feature = "stm32f302xb",
     feature = "stm32f302xc",
@@ -2242,16 +1383,7 @@
     feature = "stm32f358",
     feature = "stm32f398"
 ))]
-<<<<<<< HEAD
-pwm_channel2_pin!(
-    TIM15,
-    TIM15_CH2,
-    output_to_pf10,
-    gpiof::PF10<gpio::AF3<PushPull>>
-);
-=======
 pwm_channel2_pin!(TIM15, TIM15_CH2, output_to_pf10, gpiof::PF10<AF3>);
->>>>>>> fa42567e
 
 // TIM16
 
@@ -2273,37 +1405,10 @@
 pwm_pin_for_pwm_n_channel!(TIM16, TIM16_CH1, u16, cc1e, cc1ne, ccr1, ccr1);
 
 // Pins
-<<<<<<< HEAD
-pwm_channel1_pin!(
-    TIM16,
-    TIM16_CH1,
-    output_to_pa9,
-    gpioa::PA6<gpio::AF1<PushPull>>
-);
-pwm_channel1_pin!(
-    TIM16,
-    TIM16_CH1,
-    output_to_pa12,
-    gpioa::PA12<gpio::AF1<PushPull>>
-);
-pwm_channel1_pin!(
-    TIM16,
-    TIM16_CH1,
-    output_to_pb4,
-    gpiob::PB4<gpio::AF1<PushPull>>
-);
-pwm_channel1_pin!(
-    TIM16,
-    TIM16_CH1,
-    output_to_pb8,
-    gpiob::PB8<gpio::AF1<PushPull>>
-);
-=======
 pwm_channel1_pin!(TIM16, TIM16_CH1, output_to_pa9, gpioa::PA6<AF1>);
 pwm_channel1_pin!(TIM16, TIM16_CH1, output_to_pa12, gpioa::PA12<AF1>);
 pwm_channel1_pin!(TIM16, TIM16_CH1, output_to_pb4, gpiob::PB4<AF1>);
 pwm_channel1_pin!(TIM16, TIM16_CH1, output_to_pb8, gpiob::PB8<AF1>);
->>>>>>> fa42567e
 #[cfg(any(
     feature = "stm32f302xb",
     feature = "stm32f302xc",
@@ -2316,32 +1421,10 @@
     feature = "stm32f358",
     feature = "stm32f398"
 ))]
-<<<<<<< HEAD
-pwm_channel1_pin!(
-    TIM16,
-    TIM16_CH1,
-    output_to_pe0,
-    gpioe::PE0<gpio::AF4<PushPull>>
-);
-
-pwm_channel1n_pin!(
-    TIM16,
-    TIM16_CH1,
-    output_to_pa13,
-    gpioa::PA13<gpio::AF1<PushPull>>
-);
-pwm_channel1n_pin!(
-    TIM16,
-    TIM16_CH1,
-    output_to_pb6,
-    gpiob::PB6<gpio::AF1<PushPull>>
-);
-=======
 pwm_channel1_pin!(TIM16, TIM16_CH1, output_to_pe0, gpioe::PE0<AF4>);
 
 pwm_channel1n_pin!(TIM16, TIM16_CH1, output_to_pa13, gpioa::PA13<AF1>);
 pwm_channel1n_pin!(TIM16, TIM16_CH1, output_to_pb6, gpiob::PB6<AF1>);
->>>>>>> fa42567e
 
 // TIM17
 
@@ -2363,30 +1446,9 @@
 pwm_pin_for_pwm_n_channel!(TIM17, TIM17_CH1, u16, cc1e, cc1ne, ccr1, ccr1);
 
 // Pins
-<<<<<<< HEAD
-pwm_channel1_pin!(
-    TIM17,
-    TIM17_CH1,
-    output_to_pa7,
-    gpioa::PA7<gpio::AF1<PushPull>>
-);
-pwm_channel1_pin!(
-    TIM17,
-    TIM17_CH1,
-    output_to_pb5,
-    gpiob::PB5<gpio::AF10<PushPull>>
-);
-pwm_channel1_pin!(
-    TIM17,
-    TIM17_CH1,
-    output_to_pb9,
-    gpiob::PB9<gpio::AF1<PushPull>>
-);
-=======
 pwm_channel1_pin!(TIM17, TIM17_CH1, output_to_pa7, gpioa::PA7<AF1>);
 pwm_channel1_pin!(TIM17, TIM17_CH1, output_to_pb5, gpiob::PB5<AF10>);
 pwm_channel1_pin!(TIM17, TIM17_CH1, output_to_pb9, gpiob::PB9<AF1>);
->>>>>>> fa42567e
 #[cfg(any(
     feature = "stm32f302xb",
     feature = "stm32f302xc",
@@ -2399,25 +1461,9 @@
     feature = "stm32f358",
     feature = "stm32f398"
 ))]
-<<<<<<< HEAD
-pwm_channel1_pin!(
-    TIM17,
-    TIM17_CH1,
-    output_to_pe1,
-    gpioe::PE1<gpio::AF4<PushPull>>
-);
-
-pwm_channel1n_pin!(
-    TIM17,
-    TIM17_CH1,
-    output_to_pa13,
-    gpioa::PA13<gpio::AF1<PushPull>>
-);
-=======
 pwm_channel1_pin!(TIM17, TIM17_CH1, output_to_pe1, gpioe::PE1<AF4>);
 
 pwm_channel1n_pin!(TIM17, TIM17_CH1, output_to_pa13, gpioa::PA13<AF1>);
->>>>>>> fa42567e
 
 // TIM19
 
@@ -2456,83 +1502,6 @@
         pwm_pin_for_pwm_channel!(TIM19, TIM19_CH4, u16, cc4e, ccr4, ccr);
 
         // Pins
-<<<<<<< HEAD
-        pwm_channel1_pin!(
-            TIM19,
-            TIM19_CH1,
-            output_to_pa0,
-            gpioa::PA0<gpio::AF11<PushPull>>
-        );
-        pwm_channel1_pin!(
-            TIM19,
-            TIM19_CH1,
-            output_to_pb6,
-            gpiob::PB6<gpio::AF11<PushPull>>
-        );
-        pwm_channel1_pin!(
-            TIM19,
-            TIM19_CH1,
-            output_to_pc10,
-            gpioc::PC10<gpio::AF2<PushPull>>
-        );
-
-        pwm_channel2_pin!(
-            TIM19,
-            TIM19_CH2,
-            output_to_pa1,
-            gpioa::PA1<gpio::AF11<PushPull>>
-        );
-        pwm_channel2_pin!(
-            TIM19,
-            TIM19_CH2,
-            output_to_pb7,
-            gpiob::PB7<gpio::AF11<PushPull>>
-        );
-        pwm_channel2_pin!(
-            TIM19,
-            TIM19_CH2,
-            output_to_pc11,
-            gpioc::PC11<gpio::AF2<PushPull>>
-        );
-
-        pwm_channel3_pin!(
-            TIM19,
-            TIM19_CH3,
-            output_to_pa2,
-            gpioa::PA2<gpio::AF11<PushPull>>
-        );
-        pwm_channel3_pin!(
-            TIM19,
-            TIM19_CH3,
-            output_to_pb8,
-            gpiob::PB8<gpio::AF11<PushPull>>
-        );
-        pwm_channel3_pin!(
-            TIM19,
-            TIM19_CH3,
-            output_to_pc12,
-            gpioc::PC12<gpio::AF2<PushPull>>
-        );
-
-        pwm_channel4_pin!(
-            TIM19,
-            TIM19_CH4,
-            output_to_pa3,
-            gpioa::PA3<gpio::AF11<PushPull>>
-        );
-        pwm_channel4_pin!(
-            TIM19,
-            TIM19_CH4,
-            output_to_pb9,
-            gpiob::PB9<gpio::AF11<PushPull>>
-        );
-        pwm_channel4_pin!(
-            TIM19,
-            TIM19_CH4,
-            output_to_pd0,
-            gpiod::PD0<gpio::AF2<PushPull>>
-        );
-=======
         pwm_channel1_pin!(TIM19, TIM19_CH1, output_to_pa0, gpioa::PA0<AF11>);
         pwm_channel1_pin!(TIM19, TIM19_CH1, output_to_pb6, gpiob::PB6<AF11>);
         pwm_channel1_pin!(TIM19, TIM19_CH1, output_to_pc10, gpioc::PC10<AF2>);
@@ -2548,7 +1517,6 @@
         pwm_channel4_pin!(TIM19, TIM19_CH4, output_to_pa3, gpioa::PA3<AF11>);
         pwm_channel4_pin!(TIM19, TIM19_CH4, output_to_pb9, gpiob::PB9<AF11>);
         pwm_channel4_pin!(TIM19, TIM19_CH4, output_to_pd0, gpiod::PD0<AF2>);
->>>>>>> fa42567e
     };
 }
 
@@ -2591,25 +1559,9 @@
         pwm_pin_for_pwm_n_channel!(TIM20, TIM20_CH1, u16, cc1e, cc1ne, ccr1, ccr1);
 
         //Pins
-<<<<<<< HEAD
-        pwm_channel1_pin!(
-            TIM20,
-            TIM20_CH1,
-            output_to_pe2,
-            gpioe::PE2<gpio::AF6<PushPull>>
-        );
-
-        pwm_channel1n_pin!(
-            TIM20,
-            TIM20_CH1,
-            output_to_pe4,
-            gpioe::PE4<gpio::AF6<PushPull>>
-        );
-=======
         pwm_channel1_pin!(TIM20, TIM20_CH1, output_to_pe2, gpioe::PE2<AF6>);
 
         pwm_channel1n_pin!(TIM20, TIM20_CH1, output_to_pe4, gpioe::PE4<AF6>);
->>>>>>> fa42567e
     };
 }
 
