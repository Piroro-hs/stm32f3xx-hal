//! General Purpose Input / Output
//!
//! To use the GPIO pins, you first need to configure the GPIO port (GPIOA, GPIOB, ...) that you
//! are interested in. This is done using the [`GpioExt::split`] function.
//!
//! ```
//! let dp = pac::Peripherals::take().unwrap();
//! let rcc = dp.RCC.constrain();
//!
//! let mut gpioa = dp.GPIOA.split(&mut rcc.ahb);
//! ```
//!
//! The resulting [Parts](gpioa::Parts) struct contains one field for each pin, as well as some
//! shared registers. Every pin type is a specialized version of generic [pin](Pin) struct.
//!
//! To use a pin, first use the relevant `into_...` method of the [pin](Pin).
//!
//! ```rust
//! let pa0 = gpioa.pa0.into_push_pull_output(&mut gpioa.moder, &mut gpioa.otyper);
//! ```
//!
//! And finally, you can use the functions from the [InputPin] or [OutputPin] traits in
//! `embedded_hal`
//!
//! For a complete example, see [examples/toggle.rs]
//!
//! ## Pin Configuration
//!
//! ### Mode
//!
//! Each GPIO pin can be set to various modes by corresponding `into_...` method:
//!
//! - **Input**: The output buffer is disabled and the schmitt trigger input is activated
//! - **Output**: Both the output buffer and the schmitt trigger input is enabled
//!     - **PushPull**: Output which either drives the pin high or low
//!     - **OpenDrain**: Output which leaves the gate floating, or pulls it to ground in drain
//!     mode. Can be used as an input in the `open` configuration
//! - **Alternate**: Pin mode required when the pin is driven by other peripherals. The schmitt
//! trigger input is activated. The Output buffer is automatically enabled and disabled by
//! peripherals. Output behavior is same as the output mode
//!     - **PushPull**: Output which either drives the pin high or low
//!     - **OpenDrain**: Output which leaves the gate floating, or pulls it to ground in drain
//!     mode
//! - **Analog**: Pin mode required for ADC, DAC, OPAMP, and COMP peripherals. It is also suitable
//! for minimize energy consumption as the output buffer and the schmitt trigger input is disabled
//!
//! ### Internal Resistor
//!
//! Weak internal pull-up and pull-down resistors are configurable by calling
//! [`set_internal_resistor`](Pin::set_internal_resistor) method. `into_..._input` methods are also
//! available for convenience.
//!
//! [InputPin]: embedded_hal::digital::v2::InputPin
//! [OutputPin]: embedded_hal::digital::v2::OutputPin
//! [examples/toggle.rs]: https://github.com/stm32-rs/stm32f3xx-hal/blob/v0.6.1/examples/toggle.rs

use core::{convert::Infallible, marker::PhantomData};

<<<<<<< HEAD
use crate::{hal::digital::v2::OutputPin, pac::EXTI, rcc::AHB, syscfg::SysCfg};
=======
use crate::{
    hal::digital::v2::OutputPin,
    pac::{Interrupt, EXTI},
    rcc::AHB,
    syscfg::SysCfg,
};
>>>>>>> d5358fa1

#[cfg(feature = "unproven")]
use crate::hal::digital::v2::{toggleable, InputPin, StatefulOutputPin};

<<<<<<< HEAD
use cfg_if::cfg_if;
=======
>>>>>>> d5358fa1
use typenum::{Unsigned, U0, U1, U10, U11, U12, U13, U14, U15, U2, U3, U4, U5, U6, U7, U8, U9};

/// Extension trait to split a GPIO peripheral in independent pins and registers
pub trait GpioExt {
    /// The Parts to split the GPIO peripheral into
    type Parts;

    /// Splits the GPIO block into independent pins and registers
    fn split(self, ahb: &mut AHB) -> Self::Parts;
}

/// GPIO Register interface traits private to this module
mod private {
    pub trait GpioRegExt {
        fn is_low(&self, i: u8) -> bool;
        fn is_set_low(&self, i: u8) -> bool;
        fn set_high(&self, i: u8);
        fn set_low(&self, i: u8);
    }

    pub trait Moder {
        fn input(&mut self, i: u8);
        fn output(&mut self, i: u8);
        fn alternate(&mut self, i: u8);
        fn analog(&mut self, i: u8);
    }

    pub trait Otyper {
        fn push_pull(&mut self, i: u8);
        fn open_drain(&mut self, i: u8);
    }

    pub trait Ospeedr {
        fn low(&mut self, i: u8);
        fn medium(&mut self, i: u8);
        fn high(&mut self, i: u8);
    }

    pub trait Pupdr {
        fn floating(&mut self, i: u8);
        fn pull_up(&mut self, i: u8);
        fn pull_down(&mut self, i: u8);
    }

    pub trait Afr {
        fn afx(&mut self, i: u8, x: u8);
    }

    pub trait Gpio {
        type Reg: GpioRegExt + ?Sized;

        fn ptr(&self) -> *const Self::Reg;
        fn port_index(&self) -> u8;
    }
}

use private::{Afr, GpioRegExt, Moder, Ospeedr, Otyper, Pupdr};

<<<<<<< HEAD
/// Marker trait for GPIO ports
pub trait Gpio: private::Gpio {}

/// Marker trait for compile time defined GPIO ports
pub trait GpioStatic: Gpio {
    /// Associated MODER register
    type MODER: Moder;
    /// Associated OTYPER register
    type OTYPER: Otyper;
    /// Associated OSPEEDR register
    type OSPEEDR: Ospeedr;
    /// Associated PUPDR register
    type PUPDR: Pupdr;
}

/// Marker trait for pin number
pub trait Index {
    #[doc(hidden)]
    fn index(&self) -> u8;
}

impl<U> Index for U
=======
/// Marker traits used in this module
pub mod marker {
    /// Marker trait for GPIO ports
    pub trait Gpio: super::private::Gpio {}

    /// Marker trait for compile time defined GPIO ports
    pub trait GpioStatic: Gpio {
        /// Associated MODER register
        type MODER: super::Moder;
        /// Associated OTYPER register
        type OTYPER: super::Otyper;
        /// Associated OSPEEDR register
        type OSPEEDR: super::Ospeedr;
        /// Associated PUPDR register
        type PUPDR: super::Pupdr;
    }

    /// Marker trait for pin number
    pub trait Index {
        #[doc(hidden)]
        fn index(&self) -> u8;
    }

    /// Marker trait for readable pin modes
    pub trait Readable {}

    /// Marker trait for slew rate configurable pin modes
    pub trait OutputSpeed {}

    /// Marker trait for active pin modes
    pub trait Active {}
}

/// Runtime defined GPIO port (type state)
pub struct Gpiox {
    ptr: *const dyn GpioRegExt,
    index: u8,
}

impl private::Gpio for Gpiox {
    type Reg = dyn GpioRegExt;

    fn ptr(&self) -> *const Self::Reg {
        self.ptr
    }

    fn port_index(&self) -> u8 {
        self.index
    }
}

impl marker::Gpio for Gpiox {}

/// Runtime defined pin number (type state)
pub struct Ux(u8);

impl marker::Index for Ux {
    fn index(&self) -> u8 {
        self.0
    }
}

impl<U> marker::Index for U
>>>>>>> d5358fa1
where
    U: Unsigned,
{
    #[inline(always)]
    fn index(&self) -> u8 {
        Self::U8
    }
}
<<<<<<< HEAD

/// Marker trait for readable pin modes
pub trait Readable {}

/// Marker trait for slew rate configurable pin modes
pub trait OutputSpeed {}

/// Marker trait for active pin modes
pub trait Active {}

/// Runtime defined GPIO port (type state)
pub struct Gpiox {
    ptr: *const dyn GpioRegExt,
    index: u8,
}

impl private::Gpio for Gpiox {
    type Reg = dyn GpioRegExt;

    fn ptr(&self) -> *const Self::Reg {
        self.ptr
    }

    fn port_index(&self) -> u8 {
        self.index
    }
}

impl Gpio for Gpiox {}

/// Runtime defined pin number (type state)
pub struct Ux(u8);

impl Index for Ux {
    fn index(&self) -> u8 {
        self.0
    }
}

/// Input mode (type state)
pub struct Input;
/// Output mode (type state)
pub struct Output<OTYPE>(PhantomData<OTYPE>);
/// Alternate function (type state)
pub struct Alternate<AF, OTYPE>(PhantomData<AF>, PhantomData<OTYPE>);
/// Analog mode (type state)
pub struct Analog;

/// Push-pull output (type state)
pub struct PushPull;
/// Open-drain output (type state)
pub struct OpenDrain;

impl Readable for Input {}
impl Readable for Output<OpenDrain> {}
impl<OTYPE> OutputSpeed for Output<OTYPE> {}
impl<AF, OTYPE> OutputSpeed for Alternate<AF, OTYPE> {}
impl Active for Input {}
impl<OTYPE> Active for Output<OTYPE> {}
impl<AF, OTYPE> Active for Alternate<AF, OTYPE> {}

/// Slew rate configuration
pub enum Speed {
    /// Low speed
    Low,
    /// Medium speed
    Medium,
    /// High speed
    High,
}

/// Internal pull-up and pull-down resistor configuration
pub enum Resistor {
    /// Floating
    Floating,
    /// Pulled up
    PullUp,
    /// Pulled down
    PullDown,
}

/// GPIO interrupt trigger edge selection
pub enum Edge {
    /// Rising edge of voltage
    Rising,
    /// Falling edge of voltage
    Falling,
    /// Rising and falling edge of voltage
    RisingFalling,
}

/// Generic pin
pub struct Pin<GPIO, INDEX, MODE> {
    gpio: GPIO,
    index: INDEX,
    _mode: PhantomData<MODE>,
}

/// Fully erased pin
///
/// This moves the pin type information to be known
/// at runtime, and erases the specific compile time type of the GPIO.
/// It does only matter, that it is a GPIO pin with a specific MODE.
///
/// See [examples/gpio_erased.rs] as an example.
///
/// [examples/gpio_erased.rs]: https://github.com/stm32-rs/stm32f3xx-hal/blob/v0.6.0/examples/gpio_erased.rs
pub type PXx<MODE> = Pin<Gpiox, Ux, MODE>;

macro_rules! modify_at {
    ($xr:expr, $bits:expr, $i:expr, $val:expr) => {
        $xr.modify(|r, w| {
            w.bits(r.bits() & !(u32::MAX >> 32 - $bits << $bits * $i) | $val << $bits * $i)
        });
    };
}

impl<GPIO, INDEX, MODE> Pin<GPIO, INDEX, MODE>
where
    INDEX: Unsigned,
{
    /// Erases the pin number from the type
    ///
    /// This is useful when you want to collect the pins into an array where you
    /// need all the elements to have the same type
    pub fn downgrade(self) -> Pin<GPIO, Ux, MODE> {
        Pin {
            gpio: self.gpio,
            index: Ux(INDEX::U8),
            _mode: self._mode,
        }
    }
}

impl<GPIO, MODE> Pin<GPIO, Ux, MODE>
where
    GPIO: GpioStatic,
    GPIO::Reg: 'static + Sized,
{
    /// Erases the port letter from the type
    ///
    /// This is useful when you want to collect the pins into an array where you
    /// need all the elements to have the same type
    pub fn downgrade(self) -> PXx<MODE> {
        PXx {
            gpio: Gpiox {
                ptr: self.gpio.ptr(),
                index: self.gpio.port_index(),
            },
            index: self.index,
            _mode: self._mode,
        }
    }
}

impl<GPIO, INDEX, MODE> Pin<GPIO, INDEX, MODE> {
    fn into_mode<NEW_MODE>(self) -> Pin<GPIO, INDEX, NEW_MODE> {
        Pin {
            gpio: self.gpio,
            index: self.index,
            _mode: PhantomData,
        }
    }
}

impl<GPIO, INDEX, MODE> Pin<GPIO, INDEX, MODE>
where
    GPIO: GpioStatic,
    INDEX: Index,
{
    /// Configures the pin to operate as an input pin
    pub fn into_input(self, moder: &mut GPIO::MODER) -> Pin<GPIO, INDEX, Input> {
        moder.input(self.index.index());
        self.into_mode()
    }

    /// Convenience method to configure the pin to operate as an input pin
    /// and set the internal resistor floating
    pub fn into_floating_input(
        self,
        moder: &mut GPIO::MODER,
        pupdr: &mut GPIO::PUPDR,
    ) -> Pin<GPIO, INDEX, Input> {
        moder.input(self.index.index());
        pupdr.floating(self.index.index());
        self.into_mode()
    }

    /// Convenience method to configure the pin to operate as an input pin
    /// and set the internal resistor pull-up
    pub fn into_pull_up_input(
        self,
        moder: &mut GPIO::MODER,
        pupdr: &mut GPIO::PUPDR,
    ) -> Pin<GPIO, INDEX, Input> {
        moder.input(self.index.index());
        pupdr.pull_up(self.index.index());
        self.into_mode()
    }

    /// Convenience method to configure the pin to operate as an input pin
    /// and set the internal resistor pull-down
    pub fn into_pull_down_input(
        self,
        moder: &mut GPIO::MODER,
        pupdr: &mut GPIO::PUPDR,
    ) -> Pin<GPIO, INDEX, Input> {
        moder.input(self.index.index());
        pupdr.pull_down(self.index.index());
        self.into_mode()
    }

    /// Configures the pin to operate as a push-pull output pin
    pub fn into_push_pull_output(
        self,
        moder: &mut GPIO::MODER,
        otyper: &mut GPIO::OTYPER,
    ) -> Pin<GPIO, INDEX, Output<PushPull>> {
        moder.output(self.index.index());
        otyper.push_pull(self.index.index());
        self.into_mode()
    }

    /// Configures the pin to operate as an open-drain output pin
    pub fn into_open_drain_output(
        self,
        moder: &mut GPIO::MODER,
        otyper: &mut GPIO::OTYPER,
    ) -> Pin<GPIO, INDEX, Output<OpenDrain>> {
        moder.output(self.index.index());
        otyper.open_drain(self.index.index());
        self.into_mode()
    }

    /// Configures the pin to operate as an analog pin, with disabled schmitt trigger.
    pub fn into_analog(
        self,
        moder: &mut GPIO::MODER,
        pupdr: &mut GPIO::PUPDR,
    ) -> Pin<GPIO, INDEX, Analog> {
        moder.analog(self.index.index());
        pupdr.floating(self.index.index());
        self.into_mode()
    }
}

impl<GPIO, INDEX, MODE> Pin<GPIO, INDEX, MODE>
where
    GPIO: GpioStatic,
    INDEX: Index,
    MODE: OutputSpeed,
{
    /// Set pin output slew rate
    pub fn set_speed(&mut self, ospeedr: &mut GPIO::OSPEEDR, speed: Speed) {
        match speed {
            Speed::Low => ospeedr.low(self.index.index()),
            Speed::Medium => ospeedr.medium(self.index.index()),
            Speed::High => ospeedr.high(self.index.index()),
        }
    }
}

impl<GPIO, INDEX, MODE> Pin<GPIO, INDEX, MODE>
where
    GPIO: GpioStatic,
    INDEX: Index,
    MODE: Active,
{
    /// Set the internal pull-up and pull-down resistor
    pub fn set_internal_resistor(&mut self, pupdr: &mut GPIO::PUPDR, resistor: Resistor) {
        match resistor {
            Resistor::Floating => pupdr.floating(self.index.index()),
            Resistor::PullUp => pupdr.pull_up(self.index.index()),
            Resistor::PullDown => pupdr.pull_down(self.index.index()),
        }
    }

    /// Enables / disables the internal pull up (Provided for compatibility with other stm32 HALs)
    pub fn internal_pull_up(&mut self, pupdr: &mut GPIO::PUPDR, on: bool) {
        if on {
            pupdr.pull_up(self.index.index());
        } else {
            pupdr.floating(self.index.index());
        }
    }
}

impl<GPIO, INDEX, OTYPE> OutputPin for Pin<GPIO, INDEX, Output<OTYPE>>
where
    GPIO: Gpio,
    INDEX: Index,
{
    type Error = Infallible;

    fn set_high(&mut self) -> Result<(), Self::Error> {
        // NOTE(unsafe) atomic write to a stateless register
        unsafe { (*self.gpio.ptr()).set_high(self.index.index()) };
        Ok(())
    }

    fn set_low(&mut self) -> Result<(), Self::Error> {
        // NOTE(unsafe) atomic write to a stateless register
        unsafe { (*self.gpio.ptr()).set_low(self.index.index()) };
        Ok(())
    }
}

#[cfg(feature = "unproven")]
impl<GPIO, INDEX, MODE> InputPin for Pin<GPIO, INDEX, MODE>
where
    GPIO: Gpio,
    INDEX: Index,
    MODE: Readable,
{
    type Error = Infallible;

    fn is_high(&self) -> Result<bool, Self::Error> {
        Ok(!self.is_low()?)
    }

    fn is_low(&self) -> Result<bool, Self::Error> {
        // NOTE(unsafe) atomic read with no side effects
        Ok(unsafe { (*self.gpio.ptr()).is_low(self.index.index()) })
    }
}

#[cfg(feature = "unproven")]
impl<GPIO, INDEX, OTYPE> StatefulOutputPin for Pin<GPIO, INDEX, Output<OTYPE>>
where
    GPIO: Gpio,
    INDEX: Index,
{
    fn is_set_high(&self) -> Result<bool, Self::Error> {
        Ok(!self.is_set_low()?)
    }

    fn is_set_low(&self) -> Result<bool, Self::Error> {
        // NOTE(unsafe) atomic read with no side effects
        Ok(unsafe { (*self.gpio.ptr()).is_set_low(self.index.index()) })
    }
}

#[cfg(feature = "unproven")]
impl<GPIO, INDEX, OTYPE> toggleable::Default for Pin<GPIO, INDEX, Output<OTYPE>>
where
    GPIO: Gpio,
    INDEX: Index,
{
}

impl<GPIO, INDEX, MODE> Pin<GPIO, INDEX, MODE>
where
    GPIO: Gpio,
    INDEX: Index,
    MODE: Active,
{
    /// Make corresponding EXTI line sensitive to this pin
    pub fn make_interrupt_source(&mut self, syscfg: &mut SysCfg) {
        let i = self.index.index() % 4;
        let extigpionr = self.gpio.port_index() as u32;
        match self.index.index() {
            0..=3 => unsafe { modify_at!(syscfg.exticr1, 4, i, extigpionr) },
            4..=7 => unsafe { modify_at!(syscfg.exticr2, 4, i, extigpionr) },
            8..=11 => unsafe { modify_at!(syscfg.exticr3, 4, i, extigpionr) },
            12..=15 => unsafe { modify_at!(syscfg.exticr4, 4, i, extigpionr) },
            _ => unreachable!(),
        }
    }

    /// Generate interrupt on rising edge, falling edge, or both
    pub fn trigger_on_edge(&mut self, exti: &mut EXTI, edge: Edge) {
        cfg_if! {
            // if #[cfg(any(feature = "stm32f373", feature = "stm32f378"))] { // TODO: update after https://github.com/stm32-rs/stm32-rs/pull/496 released
            if #[cfg(not(any(feature = "stm32f302", feature = "stm32f303", feature = "stm32f334")))] {
                let rtsr = &exti.rtsr;
                let ftsr = &exti.ftsr;
            } else {
                let rtsr = &exti.rtsr1;
                let ftsr = &exti.ftsr1;
            }
        }
        let (rise, fall) = match edge {
            Edge::Rising => (true, false),
            Edge::Falling => (false, true),
            Edge::RisingFalling => (true, true),
        };
        unsafe {
            modify_at!(rtsr, 1, self.index.index(), rise as u32);
            modify_at!(ftsr, 1, self.index.index(), fall as u32);
        }
    }

    /// Enable external interrupts from this pin.
    pub fn enable_interrupt(&mut self, exti: &mut EXTI) {
        cfg_if! {
            // if #[cfg(any(feature = "stm32f373", feature = "stm32f378"))] { // TODO: update after https://github.com/stm32-rs/stm32-rs/pull/496 released
            if #[cfg(not(any(feature = "stm32f302", feature = "stm32f303", feature = "stm32f334")))] {
                let imr = &exti.imr;
            } else {
                let imr = &exti.imr1;
            }
        }
        unsafe { modify_at!(imr, 1, self.index.index(), 1) };
    }

    /// Disable external interrupts from this pin
    pub fn disable_interrupt(&mut self, exti: &mut EXTI) {
        cfg_if! {
            // if #[cfg(any(feature = "stm32f373", feature = "stm32f378"))] { // TODO: update after https://github.com/stm32-rs/stm32-rs/pull/496 released
            if #[cfg(not(any(feature = "stm32f302", feature = "stm32f303", feature = "stm32f334")))] {
                let imr = &exti.imr;
            } else {
                let imr = &exti.imr1;
            }
        }
        unsafe { modify_at!(imr, 1, self.index.index(), 0) };
    }

    /// Clear the interrupt pending bit for this pin
    pub fn clear_interrupt_pending_bit(&mut self) {
        cfg_if! {
            // if #[cfg(any(feature = "stm32f373", feature = "stm32f378"))] { // TODO: update after https://github.com/stm32-rs/stm32-rs/pull/496 released
            if #[cfg(not(any(feature = "stm32f302", feature = "stm32f303", feature = "stm32f334")))] {
                let pr = unsafe { &(*EXTI::ptr()).pr };
            } else {
                let pr = unsafe { &(*EXTI::ptr()).pr1 };
            }
        }
        unsafe { pr.write(|w| w.bits(1 << self.index.index())) };
    }

    /// Reads the interrupt pending bit for this pin
    pub fn check_interrupt(&self) -> bool {
        cfg_if! {
            // if #[cfg(any(feature = "stm32f373", feature = "stm32f378"))] { // TODO: update after https://github.com/stm32-rs/stm32-rs/pull/496 released
            if #[cfg(not(any(feature = "stm32f302", feature = "stm32f303", feature = "stm32f334")))] {
                let pr = unsafe { &(*EXTI::ptr()).pr };
            } else {
                let pr = unsafe { &(*EXTI::ptr()).pr1 };
=======

/// Input mode (type state)
pub struct Input;
/// Output mode (type state)
pub struct Output<Otype>(PhantomData<Otype>);
/// Alternate function (type state)
pub struct Alternate<Af, Otype>(PhantomData<Af>, PhantomData<Otype>);
/// Analog mode (type state)
pub struct Analog;

/// Push-pull output (type state)
pub struct PushPull;
/// Open-drain output (type state)
pub struct OpenDrain;

impl marker::Readable for Input {}
impl marker::Readable for Output<OpenDrain> {}
impl<Otype> marker::OutputSpeed for Output<Otype> {}
impl<Af, Otype> marker::OutputSpeed for Alternate<Af, Otype> {}
impl marker::Active for Input {}
impl<Otype> marker::Active for Output<Otype> {}
impl<Af, Otype> marker::Active for Alternate<Af, Otype> {}

/// Slew rate configuration
pub enum Speed {
    /// Low speed
    Low,
    /// Medium speed
    Medium,
    /// High speed
    High,
}

/// Internal pull-up and pull-down resistor configuration
pub enum Resistor {
    /// Floating
    Floating,
    /// Pulled up
    PullUp,
    /// Pulled down
    PullDown,
}

/// GPIO interrupt trigger edge selection
pub enum Edge {
    /// Rising edge of voltage
    Rising,
    /// Falling edge of voltage
    Falling,
    /// Rising and falling edge of voltage
    RisingFalling,
}

/// Generic pin
pub struct Pin<Gpio, Index, Mode> {
    gpio: Gpio,
    index: Index,
    _mode: PhantomData<Mode>,
}

/// Fully erased pin
///
/// This moves the pin type information to be known
/// at runtime, and erases the specific compile time type of the GPIO.
/// The only compile time information of the GPIO pin is it's Mode.
///
/// See [examples/gpio_erased.rs] as an example.
///
/// [examples/gpio_erased.rs]: https://github.com/stm32-rs/stm32f3xx-hal/blob/v0.6.0/examples/gpio_erased.rs
pub type PXx<Mode> = Pin<Gpiox, Ux, Mode>;

/// Modify specific index of array-like register
macro_rules! modify_at {
    ({ reg: $reg:expr, bitwidth: $bits:expr, index: $i:expr, value: $val:expr }) => {
        $reg.modify(|r, w| {
            let mask = !(u32::MAX >> (32 - $bits) << ($bits * $i));
            let value = $val << $bits * $i;
            w.bits(r.bits() & mask | value)
        });
    };
}

impl<Gpio, Index, Mode> Pin<Gpio, Index, Mode>
where
    Index: Unsigned,
{
    /// Erases the pin number from the type
    ///
    /// This is useful when you want to collect the pins into an array where you
    /// need all the elements to have the same type
    pub fn downgrade(self) -> Pin<Gpio, Ux, Mode> {
        Pin {
            gpio: self.gpio,
            index: Ux(Index::U8),
            _mode: self._mode,
        }
    }
}

impl<Gpio, Mode> Pin<Gpio, Ux, Mode>
where
    Gpio: marker::GpioStatic,
    Gpio::Reg: 'static + Sized,
{
    /// Erases the port letter from the type
    ///
    /// This is useful when you want to collect the pins into an array where you
    /// need all the elements to have the same type
    pub fn downgrade(self) -> PXx<Mode> {
        PXx {
            gpio: Gpiox {
                ptr: self.gpio.ptr(),
                index: self.gpio.port_index(),
            },
            index: self.index,
            _mode: self._mode,
        }
    }
}

impl<Gpio, Index, Mode> Pin<Gpio, Index, Mode> {
    fn into_mode<NewMode>(self) -> Pin<Gpio, Index, NewMode> {
        Pin {
            gpio: self.gpio,
            index: self.index,
            _mode: PhantomData,
        }
    }
}

impl<Gpio, Index, Mode> Pin<Gpio, Index, Mode>
where
    Gpio: marker::GpioStatic,
    Index: marker::Index,
{
    /// Configures the pin to operate as an input pin
    pub fn into_input(self, moder: &mut Gpio::MODER) -> Pin<Gpio, Index, Input> {
        moder.input(self.index.index());
        self.into_mode()
    }

    /// Convenience method to configure the pin to operate as an input pin
    /// and set the internal resistor floating
    pub fn into_floating_input(
        self,
        moder: &mut Gpio::MODER,
        pupdr: &mut Gpio::PUPDR,
    ) -> Pin<Gpio, Index, Input> {
        moder.input(self.index.index());
        pupdr.floating(self.index.index());
        self.into_mode()
    }

    /// Convenience method to configure the pin to operate as an input pin
    /// and set the internal resistor pull-up
    pub fn into_pull_up_input(
        self,
        moder: &mut Gpio::MODER,
        pupdr: &mut Gpio::PUPDR,
    ) -> Pin<Gpio, Index, Input> {
        moder.input(self.index.index());
        pupdr.pull_up(self.index.index());
        self.into_mode()
    }

    /// Convenience method to configure the pin to operate as an input pin
    /// and set the internal resistor pull-down
    pub fn into_pull_down_input(
        self,
        moder: &mut Gpio::MODER,
        pupdr: &mut Gpio::PUPDR,
    ) -> Pin<Gpio, Index, Input> {
        moder.input(self.index.index());
        pupdr.pull_down(self.index.index());
        self.into_mode()
    }

    /// Configures the pin to operate as a push-pull output pin
    pub fn into_push_pull_output(
        self,
        moder: &mut Gpio::MODER,
        otyper: &mut Gpio::OTYPER,
    ) -> Pin<Gpio, Index, Output<PushPull>> {
        moder.output(self.index.index());
        otyper.push_pull(self.index.index());
        self.into_mode()
    }

    /// Configures the pin to operate as an open-drain output pin
    pub fn into_open_drain_output(
        self,
        moder: &mut Gpio::MODER,
        otyper: &mut Gpio::OTYPER,
    ) -> Pin<Gpio, Index, Output<OpenDrain>> {
        moder.output(self.index.index());
        otyper.open_drain(self.index.index());
        self.into_mode()
    }

    /// Configures the pin to operate as an analog pin, with disabled schmitt trigger.
    pub fn into_analog(
        self,
        moder: &mut Gpio::MODER,
        pupdr: &mut Gpio::PUPDR,
    ) -> Pin<Gpio, Index, Analog> {
        moder.analog(self.index.index());
        pupdr.floating(self.index.index());
        self.into_mode()
    }
}

impl<Gpio, Index, Mode> Pin<Gpio, Index, Mode>
where
    Gpio: marker::GpioStatic,
    Index: marker::Index,
    Mode: marker::OutputSpeed,
{
    /// Set pin output slew rate
    pub fn set_speed(&mut self, ospeedr: &mut Gpio::OSPEEDR, speed: Speed) {
        match speed {
            Speed::Low => ospeedr.low(self.index.index()),
            Speed::Medium => ospeedr.medium(self.index.index()),
            Speed::High => ospeedr.high(self.index.index()),
        }
    }
}

impl<Gpio, Index, Mode> Pin<Gpio, Index, Mode>
where
    Gpio: marker::GpioStatic,
    Index: marker::Index,
    Mode: marker::Active,
{
    /// Set the internal pull-up and pull-down resistor
    pub fn set_internal_resistor(&mut self, pupdr: &mut Gpio::PUPDR, resistor: Resistor) {
        match resistor {
            Resistor::Floating => pupdr.floating(self.index.index()),
            Resistor::PullUp => pupdr.pull_up(self.index.index()),
            Resistor::PullDown => pupdr.pull_down(self.index.index()),
        }
    }

    /// Enables / disables the internal pull up (Provided for compatibility with other stm32 HALs)
    pub fn internal_pull_up(&mut self, pupdr: &mut Gpio::PUPDR, on: bool) {
        if on {
            pupdr.pull_up(self.index.index());
        } else {
            pupdr.floating(self.index.index());
        }
    }
}

impl<Gpio, Index, Otype> OutputPin for Pin<Gpio, Index, Output<Otype>>
where
    Gpio: marker::Gpio,
    Index: marker::Index,
{
    type Error = Infallible;

    fn set_high(&mut self) -> Result<(), Self::Error> {
        // NOTE(unsafe) atomic write to a stateless register
        unsafe { (*self.gpio.ptr()).set_high(self.index.index()) };
        Ok(())
    }

    fn set_low(&mut self) -> Result<(), Self::Error> {
        // NOTE(unsafe) atomic write to a stateless register
        unsafe { (*self.gpio.ptr()).set_low(self.index.index()) };
        Ok(())
    }
}

#[cfg(feature = "unproven")]
impl<Gpio, Index, Mode> InputPin for Pin<Gpio, Index, Mode>
where
    Gpio: marker::Gpio,
    Index: marker::Index,
    Mode: marker::Readable,
{
    type Error = Infallible;

    fn is_high(&self) -> Result<bool, Self::Error> {
        Ok(!self.is_low()?)
    }

    fn is_low(&self) -> Result<bool, Self::Error> {
        // NOTE(unsafe) atomic read with no side effects
        Ok(unsafe { (*self.gpio.ptr()).is_low(self.index.index()) })
    }
}

#[cfg(feature = "unproven")]
impl<Gpio, Index, Otype> StatefulOutputPin for Pin<Gpio, Index, Output<Otype>>
where
    Gpio: marker::Gpio,
    Index: marker::Index,
{
    fn is_set_high(&self) -> Result<bool, Self::Error> {
        Ok(!self.is_set_low()?)
    }

    fn is_set_low(&self) -> Result<bool, Self::Error> {
        // NOTE(unsafe) atomic read with no side effects
        Ok(unsafe { (*self.gpio.ptr()).is_set_low(self.index.index()) })
    }
}

#[cfg(feature = "unproven")]
impl<Gpio, Index, Otype> toggleable::Default for Pin<Gpio, Index, Output<Otype>>
where
    Gpio: marker::Gpio,
    Index: marker::Index,
{
}

/// Return an EXTI register for the current CPU
#[cfg(any(feature = "stm32f373", feature = "stm32f378"))]
macro_rules! reg_for_cpu {
    ($exti:expr, $xr:ident) => {
        $exti.$xr
    };
}

/// Return an EXTI register for the current CPU
#[cfg(not(any(feature = "stm32f373", feature = "stm32f378")))]
macro_rules! reg_for_cpu {
    ($exti:expr, $xr:ident) => {
        paste::paste! {
            $exti.[<$xr 1>]
        }
    };
}

impl<Gpio, Index, Mode> Pin<Gpio, Index, Mode>
where
    Gpio: marker::Gpio,
    Index: marker::Index,
    Mode: marker::Active,
{
    /// NVIC interrupt number of interrupt from this pin
    pub fn nvic(&self) -> Interrupt {
        match self.index.index() {
            0 => Interrupt::EXTI0,
            1 => Interrupt::EXTI1,
            #[cfg(any(feature = "stm32f373", feature = "stm32f378"))]
            2 => Interrupt::EXTI2_TS,
            #[cfg(not(any(feature = "stm32f373", feature = "stm32f378")))]
            2 => Interrupt::EXTI2_TSC,
            3 => Interrupt::EXTI3,
            4 => Interrupt::EXTI4,
            #[cfg(any(feature = "stm32f373", feature = "stm32f378"))]
            5..=9 => Interrupt::EXTI5_9,
            #[cfg(not(any(feature = "stm32f373", feature = "stm32f378")))]
            5..=9 => Interrupt::EXTI9_5,
            10..=15 => Interrupt::EXTI15_10,
            _ => unreachable!(),
        }
    }

    /// Make corresponding EXTI line sensitive to this pin
    pub fn make_interrupt_source(&mut self, syscfg: &mut SysCfg) {
        let i = self.index.index() % 4;
        let extigpionr = self.gpio.port_index() as u32;
        match self.index.index() {
            0..=3 => unsafe {
                modify_at!({ reg: syscfg.exticr1, bitwidth: 4, index: i, value: extigpionr })
            },
            4..=7 => unsafe {
                modify_at!({ reg: syscfg.exticr2, bitwidth: 4, index: i, value: extigpionr })
            },
            8..=11 => unsafe {
                modify_at!({ reg: syscfg.exticr3, bitwidth: 4, index: i, value: extigpionr })
            },
            12..=15 => unsafe {
                modify_at!({ reg: syscfg.exticr4, bitwidth: 4, index: i, value: extigpionr })
            },
            _ => unreachable!(),
        };
    }

    /// Generate interrupt on rising edge, falling edge, or both
    pub fn trigger_on_edge(&mut self, exti: &mut EXTI, edge: Edge) {
        let i = self.index.index();
        let (rise, fall) = match edge {
            Edge::Rising => (true as u32, false as u32),
            Edge::Falling => (false as u32, true as u32),
            Edge::RisingFalling => (true as u32, true as u32),
        };
        unsafe {
            modify_at!({ reg: reg_for_cpu!(exti, rtsr), bitwidth: 1, index: i, value: rise });
            modify_at!({ reg: reg_for_cpu!(exti, ftsr), bitwidth: 1, index: i, value: fall });
        }
    }

    /// Enable external interrupts from this pin
    pub fn enable_interrupt(&mut self, exti: &mut EXTI) {
        let i = self.index.index();
        unsafe {
            modify_at!({ reg: reg_for_cpu!(exti, imr), bitwidth: 1, index: i, value: 1 });
        }
    }

    /// Disable external interrupts from this pin
    pub fn disable_interrupt(&mut self, exti: &mut EXTI) {
        let i = self.index.index();
        unsafe {
            modify_at!({ reg: reg_for_cpu!(exti, imr), bitwidth: 1, index: i, value: 0 });
        }
    }

    /// Clear the interrupt pending bit for this pin
    pub fn clear_interrupt_pending_bit(&mut self) {
        unsafe { reg_for_cpu!((*EXTI::ptr()), pr).write(|w| w.bits(1 << self.index.index())) };
    }

    /// Reads the interrupt pending bit for this pin
    pub fn check_interrupt(&self) -> bool {
        unsafe { reg_for_cpu!((*EXTI::ptr()), pr).read().bits() & (1 << self.index.index()) != 0 }
    }
}

macro_rules! af {
    ($i:literal, $Ui:ty, $AFi:ident, $IntoAfi:ident, $into_afi_push_pull:ident, $into_afi_open_drain:ident) => {
        paste::paste! {
            #[doc = "Marker trait for pins with alternate function " $i " mapping"]
            pub trait $IntoAfi {
                /// Associated AFR register
                type AFR: Afr;
            }
        }

        paste::paste! {
            #[doc = "Alternate function " $i " (type state)"]
            pub type $AFi<Otype> = Alternate<$Ui, Otype>;
        }

        impl<Gpio, Index, Mode> Pin<Gpio, Index, Mode>
        where
            Self: $IntoAfi,
            Gpio: marker::GpioStatic,
            Index: marker::Index,
        {
            /// Configures the pin to operate as an alternate function push-pull output pin
            pub fn $into_afi_push_pull(
                self,
                moder: &mut Gpio::MODER,
                otyper: &mut Gpio::OTYPER,
                afr: &mut <Self as $IntoAfi>::AFR,
            ) -> Pin<Gpio, Index, $AFi<PushPull>> {
                moder.alternate(self.index.index());
                otyper.push_pull(self.index.index());
                afr.afx(self.index.index(), $i);
                self.into_mode()
>>>>>>> d5358fa1
            }
        }
        pr.read().bits() & (1 << self.index.index()) != 0
    }
}

<<<<<<< HEAD
macro_rules! af {
    ($i:literal, $Ui:ty, $AFi:ident, $IntoAfi:ident, $into_afi_push_pull:ident, $into_afi_open_drain:ident) => {
        paste::paste! {
            #[doc = "Marker trait for pins with alternate function " $i " mapping"]
            pub trait $IntoAfi {
                /// Associated AFR register
                type AFR: Afr;
=======
            /// Configures the pin to operate as an alternate function open-drain output pin
            pub fn $into_afi_open_drain(
                self,
                moder: &mut Gpio::MODER,
                otyper: &mut Gpio::OTYPER,
                afr: &mut <Self as $IntoAfi>::AFR,
            ) -> Pin<Gpio, Index, $AFi<OpenDrain>> {
                moder.alternate(self.index.index());
                otyper.open_drain(self.index.index());
                afr.afx(self.index.index(), $i);
                self.into_mode()
>>>>>>> d5358fa1
            }
        }
    };

<<<<<<< HEAD
        paste::paste! {
            #[doc = "Alternate function " $i " (type state)"]
            pub type $AFi<OTYPE> = Alternate<$Ui, OTYPE>;
        }

        impl<GPIO, INDEX, MODE> Pin<GPIO, INDEX, MODE>
        where
            Self: $IntoAfi,
            GPIO: GpioStatic,
            INDEX: Index,
        {
            /// Configures the pin to operate as an alternate function push-pull output pin
            pub fn $into_afi_push_pull(
                self,
                moder: &mut GPIO::MODER,
                otyper: &mut GPIO::OTYPER,
                afr: &mut <Self as $IntoAfi>::AFR,
            ) -> Pin<GPIO, INDEX, $AFi<PushPull>> {
                moder.alternate(self.index.index());
                otyper.push_pull(self.index.index());
                afr.afx(self.index.index(), $i);
                self.into_mode()
            }

            /// Configures the pin to operate as an alternate function open-drain output pin
            pub fn $into_afi_open_drain(
                self,
                moder: &mut GPIO::MODER,
                otyper: &mut GPIO::OTYPER,
                afr: &mut <Self as $IntoAfi>::AFR,
            ) -> Pin<GPIO, INDEX, $AFi<OpenDrain>> {
                moder.alternate(self.index.index());
                otyper.open_drain(self.index.index());
                afr.afx(self.index.index(), $i);
                self.into_mode()
            }
        }
    };

    ([$($i:literal),+ $(,)?]) => {
        paste::paste! {
            $(
                af!($i, [<U $i>], [<AF $i>], [<IntoAf $i>],  [<into_af $i _push_pull>],  [<into_af $i _open_drain>]);
            )+
        }
    };
=======
    ([$($i:literal),+ $(,)?]) => {
        paste::paste! {
            $(
                af!($i, [<U $i>], [<AF $i>], [<IntoAf $i>],  [<into_af $i _push_pull>],  [<into_af $i _open_drain>]);
            )+
        }
    };
>>>>>>> d5358fa1
}

af!([0, 1, 2, 3, 4, 5, 6, 7, 8, 9, 10, 11, 12, 13, 14, 15]);

macro_rules! gpio_trait {
    ([$($gpioy:ident),+ $(,)?]) => {
        $(
            impl GpioRegExt for crate::pac::$gpioy::RegisterBlock {
                #[inline(always)]
                fn is_low(&self, i: u8) -> bool {
                    self.idr.read().bits() & (1 << i) == 0
                }

                #[inline(always)]
                fn is_set_low(&self, i: u8) -> bool {
                    self.odr.read().bits() & (1 << i) == 0
                }

                #[inline(always)]
                fn set_high(&self, i: u8) {
                    // NOTE(unsafe, write) atomic write to a stateless register
<<<<<<< HEAD
                    unsafe { self.bsrr.write(|w| w.bits(1 << i)); }
=======
                    unsafe { self.bsrr.write(|w| w.bits(1 << i)) };
>>>>>>> d5358fa1
                }

                #[inline(always)]
                fn set_low(&self, i: u8) {
                    // NOTE(unsafe, write) atomic write to a stateless register
<<<<<<< HEAD
                    unsafe { self.bsrr.write(|w| w.bits(1 << (16 + i))); }
=======
                    unsafe { self.bsrr.write(|w| w.bits(1 << (16 + i))) };
>>>>>>> d5358fa1
                }
            }
        )+
    };
}

macro_rules! r_trait {
    (
        ($GPIOX:ident, $gpioy:ident::$xr:ident::$enum:ident, $bits:expr);
        impl $Xr:ident for $XR:ty {
            $(
                fn $fn:ident { $VARIANT:ident }
            )+
        }
    ) => {
        impl $Xr for $XR {
            $(
                #[inline]
                fn $fn(&mut self, i: u8) {
<<<<<<< HEAD
                    unsafe {
                        modify_at!((*$GPIOX::ptr()).$xr, $bits, i, $gpioy::$xr::$enum::$VARIANT as u32);
=======
                    let val = $gpioy::$xr::$enum::$VARIANT as u32;
                    unsafe {
                        modify_at!({ reg: (*$GPIOX::ptr()).$xr, bitwidth: $bits, index: i, value: val });
>>>>>>> d5358fa1
                    }
                }
            )+
        }
    };
}

macro_rules! gpio {
    ({
        GPIO: $GPIOX:ident,
        gpio: $gpiox:ident,
        Gpio: $Gpiox:ty,
        port_index: $port_index:literal,
        gpio_mapped: $gpioy:ident,
        iopen: $iopxen:ident,
        ioprst: $iopxrst:ident,
        partially_erased_pin: $PXx:ty,
        pins: {$(
            $PXi:ty: (
                $pxi:ident, $Ui:ty, $MODE:ty, $AFR:ident, [$($IntoAfi:ident),*],
            ),
        )+},
    }) => {
        paste::paste!{
            #[doc = "GPIO port " $GPIOX " (type state)"]
            pub struct $Gpiox;
        }

        impl private::Gpio for $Gpiox {
            type Reg = crate::pac::$gpioy::RegisterBlock;

            #[inline(always)]
            fn ptr(&self) -> *const Self::Reg {
                crate::pac::$GPIOX::ptr()
            }

            #[inline(always)]
            fn port_index(&self) -> u8 {
                $port_index
            }
        }

<<<<<<< HEAD
        impl Gpio for $Gpiox {}

        impl GpioStatic for $Gpiox {
            type MODER = $gpiox::MODER;
            type OTYPER = $gpiox::OTYPER;
            type OSPEEDR = $gpiox::OSPEEDR;
            type PUPDR = $gpiox::PUPDR;
        }

=======
        impl marker::Gpio for $Gpiox {}

        impl marker::GpioStatic for $Gpiox {
            type MODER = $gpiox::MODER;
            type OTYPER = $gpiox::OTYPER;
            type OSPEEDR = $gpiox::OSPEEDR;
            type PUPDR = $gpiox::PUPDR;
        }

>>>>>>> d5358fa1
        paste::paste!{
            #[doc = "All Pins and associated registers for GPIO port " $GPIOX]
            pub mod $gpiox {
                use core::marker::PhantomData;

                use crate::{
                    pac::{$gpioy, $GPIOX},
                    rcc::AHB,
                };

                use super::{Afr, $Gpiox, GpioExt, Moder, Ospeedr, Otyper, Pin, Pupdr, Ux};

                #[allow(unused_imports)]
                use super::{
                    Input, Output, Analog, PushPull, OpenDrain,
                    IntoAf0, IntoAf1, IntoAf2, IntoAf3, IntoAf4, IntoAf5, IntoAf6, IntoAf7,
                    IntoAf8, IntoAf9, IntoAf10, IntoAf11, IntoAf12, IntoAf13, IntoAf14, IntoAf15,
                    AF0, AF1, AF2, AF3, AF4, AF5, AF6, AF7, AF8, AF9, AF10, AF11, AF12, AF13, AF14, AF15,
                };

                #[allow(unused_imports)]
                use typenum::{
                    U0, U1, U2, U3, U4, U5, U6, U7, U8, U9, U10, U11, U12, U13, U14, U15
                };

                /// GPIO parts
                pub struct Parts {
                    /// Opaque AFRH register
                    pub afrh: AFRH,
                    /// Opaque AFRL register
                    pub afrl: AFRL,
                    /// Opaque MODER register
                    pub moder: MODER,
                    /// Opaque OSPEEDR register
                    pub ospeedr: OSPEEDR,
                    /// Opaque OTYPER register
                    pub otyper: OTYPER,
                    /// Opaque PUPDR register
                    pub pupdr: PUPDR,
                    $(
                        #[doc = "Pin " $PXi]
                        pub $pxi: $PXi<$MODE>,
                    )+
                }

                impl GpioExt for $GPIOX {
                    type Parts = Parts;

                    fn split(self, ahb: &mut AHB) -> Parts {
                        ahb.enr().modify(|_, w| w.$iopxen().set_bit());
                        ahb.rstr().modify(|_, w| w.$iopxrst().set_bit());
                        ahb.rstr().modify(|_, w| w.$iopxrst().clear_bit());

                        Parts {
                            afrh: AFRH(()),
                            afrl: AFRL(()),
                            moder: MODER(()),
                            ospeedr: OSPEEDR(()),
                            otyper: OTYPER(()),
                            pupdr: PUPDR(()),
                            $(
                                $pxi: $PXi {
                                    gpio: $Gpiox,
                                    index: $Ui::new(),
                                    _mode: PhantomData,
                                },
                            )+
                        }
                    }
                }

                /// Opaque AFRH register
                pub struct AFRH(());

                impl Afr for AFRH {
                    #[inline]
                    fn afx(&mut self, i: u8, x: u8) {
<<<<<<< HEAD
                        unsafe { modify_at!((*$GPIOX::ptr()).afrh, 4, i - 8, x as u32); }
=======
                        unsafe {
                            modify_at!({ reg: (*$GPIOX::ptr()).afrh, bitwidth: 4, index: i - 8, value: x as u32 });
                        }
>>>>>>> d5358fa1
                    }
                }

                /// Opaque AFRL register
                pub struct AFRL(());

                impl Afr for AFRL {
                    #[inline]
                    fn afx(&mut self, i: u8, x: u8) {
<<<<<<< HEAD
                        unsafe { modify_at!((*$GPIOX::ptr()).afrl, 4, i, x as u32); }
=======
                        unsafe {
                            modify_at!({ reg: (*$GPIOX::ptr()).afrl, bitwidth: 4, index: i, value: x as u32 });
                        }
>>>>>>> d5358fa1
                    }
                }

                /// Opaque MODER register
                pub struct MODER(());

                r_trait! {
                    ($GPIOX, $gpioy::moder::MODER15_A, 2);
                    impl Moder for MODER {
                        fn input { INPUT }
                        fn output { OUTPUT }
                        fn alternate { ALTERNATE }
                        fn analog { ANALOG }
                    }
                }

                /// Opaque OSPEEDR register
                pub struct OSPEEDR(());

                r_trait! {
                    ($GPIOX, $gpioy::ospeedr::OSPEEDR15_A, 2);
                    impl Ospeedr for OSPEEDR {
                        fn low { LOWSPEED }
                        fn medium { MEDIUMSPEED }
<<<<<<< HEAD
                        fn high { VERYHIGHSPEED } // TODO: update after https://github.com/stm32-rs/stm32-rs/pull/466 released
=======
                        fn high { HIGHSPEED }
>>>>>>> d5358fa1
                    }
                }

                /// Opaque OTYPER register
                pub struct OTYPER(());

                r_trait! {
                    ($GPIOX, $gpioy::otyper::OT15_A, 1);
                    impl Otyper for OTYPER {
                        fn push_pull { PUSHPULL }
                        fn open_drain { OPENDRAIN }
                    }
                }

                /// Opaque PUPDR register
                pub struct PUPDR(());

                r_trait! {
                    ($GPIOX, $gpioy::pupdr::PUPDR15_A, 2);
                    impl Pupdr for PUPDR {
                        fn floating { FLOATING }
                        fn pull_up { PULLUP }
                        fn pull_down { PULLDOWN }
                    }
                }

                /// Partially erased pin
<<<<<<< HEAD
                pub type $PXx<MODE> = Pin<$Gpiox, Ux, MODE>;

                $(
                    #[doc = "Pin " $PXi]
                    pub type $PXi<MODE> = Pin<$Gpiox, $Ui, MODE>;

                    $(
                        impl<MODE> $IntoAfi for $PXi<MODE> {
=======
                pub type $PXx<Mode> = Pin<$Gpiox, Ux, Mode>;

                $(
                    #[doc = "Pin " $PXi]
                    pub type $PXi<Mode> = Pin<$Gpiox, $Ui, Mode>;

                    $(
                        impl<Mode> $IntoAfi for $PXi<Mode> {
>>>>>>> d5358fa1
                            type AFR = $AFR;
                        }
                    )*
                )+
            }
        }
    };

    ({
        pacs: $pacs:tt,
        ports: [$(
            {
                port: ($X:ident/$x:ident, $port_index:literal, $gpioy:ident),
                pins: [$(
                    $i:literal => {
                        reset: $MODE:ty,
                        afr: $LH:ident,
                        af: [$($af:literal),*]
                    },
                )+],
            },
        )+],
    }) => {
        paste::paste! {
            gpio_trait!($pacs);
            $(
                gpio!({
                    GPIO: [<GPIO $X>],
                    gpio: [<gpio $x>],
                    Gpio: [<Gpio $x>],
                    port_index: $port_index,
                    gpio_mapped: $gpioy,
                    iopen: [<iop $x en>],
                    ioprst: [<iop $x rst>],
                    partially_erased_pin: [<P $X x>],
                    pins: {$(
                        [<P $X $i>]: (
                            [<p $x $i>], [<U $i>], $MODE, [<AFR $LH>], [$([<IntoAf $af>]),*],
                        ),
                    )+},
                });
            )+
        }
    };
}
// auto-generated using codegen
// STM32CubeMX DB release: DB.6.0.10

#[cfg(feature = "gpio-f302")]
gpio!({
    pacs: [gpioa, gpiob, gpioc],
    ports: [
        {
            port: (A/a, 0, gpioa),
            pins: [
                0 => { reset: Input, afr: L, af: [1, 3, 7, 15] },
                1 => { reset: Input, afr: L, af: [0, 1, 3, 7, 9, 15] },
                2 => { reset: Input, afr: L, af: [1, 3, 7, 8, 9, 15] },
                3 => { reset: Input, afr: L, af: [1, 3, 7, 9, 15] },
                4 => { reset: Input, afr: L, af: [3, 6, 7, 15] },
                5 => { reset: Input, afr: L, af: [1, 3, 15] },
                6 => { reset: Input, afr: L, af: [1, 3, 6, 15] },
                7 => { reset: Input, afr: L, af: [1, 3, 6, 15] },
                8 => { reset: Input, afr: H, af: [0, 3, 4, 5, 6, 7, 15] },
                9 => { reset: Input, afr: H, af: [2, 3, 4, 5, 6, 7, 9, 10, 15] },
                10 => { reset: Input, afr: H, af: [1, 3, 4, 5, 6, 7, 8, 10, 15] },
                11 => { reset: Input, afr: H, af: [5, 6, 7, 9, 11, 12, 15] },
                12 => { reset: Input, afr: H, af: [1, 5, 6, 7, 8, 9, 11, 15] },
                13 => { reset: AF0<PushPull>, afr: H, af: [0, 1, 3, 5, 7, 15] },
                14 => { reset: AF0<PushPull>, afr: H, af: [0, 3, 4, 6, 7, 15] },
                15 => { reset: AF0<PushPull>, afr: H, af: [0, 1, 3, 4, 6, 7, 9, 15] },
            ],
        },
        {
            port: (B/b, 1, gpiob),
            pins: [
                0 => { reset: Input, afr: L, af: [3, 6, 15] },
                1 => { reset: Input, afr: L, af: [3, 6, 8, 15] },
                2 => { reset: Input, afr: L, af: [3, 15] },
                3 => { reset: AF0<PushPull>, afr: L, af: [0, 1, 3, 6, 7, 15] },
                4 => { reset: AF0<PushPull>, afr: L, af: [0, 1, 3, 6, 7, 10, 15] },
                5 => { reset: Input, afr: L, af: [1, 4, 6, 7, 8, 10, 15] },
                6 => { reset: Input, afr: L, af: [1, 3, 4, 7, 15] },
                7 => { reset: Input, afr: L, af: [1, 3, 4, 7, 15] },
                8 => { reset: Input, afr: H, af: [1, 3, 4, 7, 9, 12, 15] },
                9 => { reset: Input, afr: H, af: [1, 4, 6, 7, 8, 9, 15] },
                10 => { reset: Input, afr: H, af: [1, 3, 7, 15] },
                11 => { reset: Input, afr: H, af: [1, 3, 7, 15] },
                12 => { reset: Input, afr: H, af: [3, 4, 5, 6, 7, 15] },
                13 => { reset: Input, afr: H, af: [3, 5, 6, 7, 15] },
                14 => { reset: Input, afr: H, af: [1, 3, 5, 6, 7, 15] },
                15 => { reset: Input, afr: H, af: [0, 1, 2, 4, 5, 15] },
            ],
        },
        {
            port: (C/c, 2, gpioc),
            pins: [
                0 => { reset: Input, afr: L, af: [1, 2] },
                1 => { reset: Input, afr: L, af: [1, 2] },
                2 => { reset: Input, afr: L, af: [1, 2] },
                3 => { reset: Input, afr: L, af: [1, 2, 6] },
                4 => { reset: Input, afr: L, af: [1, 2, 7] },
                5 => { reset: Input, afr: L, af: [1, 2, 3, 7] },
                6 => { reset: Input, afr: L, af: [1, 6, 7] },
                7 => { reset: Input, afr: L, af: [1, 6] },
                8 => { reset: Input, afr: H, af: [1] },
                9 => { reset: Input, afr: H, af: [1, 3, 5] },
                10 => { reset: Input, afr: H, af: [1, 6, 7] },
                11 => { reset: Input, afr: H, af: [1, 6, 7] },
                12 => { reset: Input, afr: H, af: [1, 6, 7] },
                13 => { reset: Input, afr: H, af: [4] },
                14 => { reset: Input, afr: H, af: [] },
                15 => { reset: Input, afr: H, af: [] },
            ],
        },
        {
            port: (D/d, 3, gpioc),
            pins: [
                2 => { reset: Input, afr: L, af: [1] },
            ],
        },
        {
            port: (F/f, 5, gpioc),
            pins: [
                0 => { reset: Input, afr: L, af: [4, 5, 6] },
                1 => { reset: Input, afr: L, af: [4, 5] },
            ],
        },
    ],
});

#[cfg(feature = "gpio-f303e")]
gpio!({
    pacs: [gpioa, gpiob, gpioc],
    ports: [
        {
            port: (A/a, 0, gpioa),
            pins: [
                0 => { reset: Input, afr: L, af: [1, 3, 7, 8, 9, 10, 15] },
                1 => { reset: Input, afr: L, af: [0, 1, 3, 7, 9, 15] },
                2 => { reset: Input, afr: L, af: [1, 3, 7, 8, 9, 15] },
                3 => { reset: Input, afr: L, af: [1, 3, 7, 9, 15] },
                4 => { reset: Input, afr: L, af: [2, 3, 5, 6, 7, 15] },
                5 => { reset: Input, afr: L, af: [1, 3, 5, 15] },
                6 => { reset: Input, afr: L, af: [1, 2, 3, 4, 5, 6, 8, 15] },
                7 => { reset: Input, afr: L, af: [1, 2, 3, 4, 5, 6, 15] },
                8 => { reset: Input, afr: H, af: [0, 3, 4, 5, 6, 7, 8, 10, 15] },
                9 => { reset: Input, afr: H, af: [2, 3, 4, 5, 6, 7, 8, 9, 10, 15] },
                10 => { reset: Input, afr: H, af: [1, 3, 4, 5, 6, 7, 8, 10, 11, 15] },
                11 => { reset: Input, afr: H, af: [5, 6, 7, 8, 9, 10, 11, 12, 15] },
                12 => { reset: Input, afr: H, af: [1, 5, 6, 7, 8, 9, 10, 11, 15] },
                13 => { reset: AF0<PushPull>, afr: H, af: [0, 1, 3, 5, 7, 10, 15] },
                14 => { reset: AF0<PushPull>, afr: H, af: [0, 3, 4, 5, 6, 7, 15] },
                15 => { reset: AF0<PushPull>, afr: H, af: [0, 1, 2, 3, 4, 5, 6, 7, 9, 15] },
            ],
        },
        {
            port: (B/b, 1, gpiob),
            pins: [
                0 => { reset: Input, afr: L, af: [2, 3, 4, 6, 15] },
                1 => { reset: Input, afr: L, af: [2, 3, 4, 6, 8, 15] },
                2 => { reset: Input, afr: L, af: [3, 15] },
                3 => { reset: AF0<PushPull>, afr: L, af: [0, 1, 2, 3, 4, 5, 6, 7, 10, 15] },
                4 => { reset: AF0<PushPull>, afr: L, af: [0, 1, 2, 3, 4, 5, 6, 7, 10, 15] },
                5 => { reset: Input, afr: L, af: [1, 2, 3, 4, 5, 6, 7, 8, 10, 15] },
                6 => { reset: Input, afr: L, af: [1, 2, 3, 4, 5, 6, 7, 10, 15] },
                7 => { reset: Input, afr: L, af: [1, 2, 3, 4, 5, 7, 10, 12, 15] },
                8 => { reset: Input, afr: H, af: [1, 2, 3, 4, 7, 8, 9, 10, 12, 15] },
                9 => { reset: Input, afr: H, af: [1, 2, 4, 6, 7, 8, 9, 10, 15] },
                10 => { reset: Input, afr: H, af: [1, 3, 7, 15] },
                11 => { reset: Input, afr: H, af: [1, 3, 7, 15] },
                12 => { reset: Input, afr: H, af: [3, 4, 5, 6, 7, 15] },
                13 => { reset: Input, afr: H, af: [3, 5, 6, 7, 15] },
                14 => { reset: Input, afr: H, af: [1, 3, 5, 6, 7, 15] },
                15 => { reset: Input, afr: H, af: [0, 1, 2, 4, 5, 15] },
            ],
        },
        {
            port: (C/c, 2, gpioc),
            pins: [
                0 => { reset: Input, afr: L, af: [1, 2] },
                1 => { reset: Input, afr: L, af: [1, 2] },
                2 => { reset: Input, afr: L, af: [1, 2, 3] },
                3 => { reset: Input, afr: L, af: [1, 2, 6] },
                4 => { reset: Input, afr: L, af: [1, 2, 7] },
                5 => { reset: Input, afr: L, af: [1, 2, 3, 7] },
                6 => { reset: Input, afr: L, af: [1, 2, 4, 6, 7] },
                7 => { reset: Input, afr: L, af: [1, 2, 4, 6, 7] },
                8 => { reset: Input, afr: H, af: [1, 2, 4, 7] },
                9 => { reset: Input, afr: H, af: [1, 2, 3, 4, 5, 6] },
                10 => { reset: Input, afr: H, af: [1, 4, 5, 6, 7] },
                11 => { reset: Input, afr: H, af: [1, 4, 5, 6, 7] },
                12 => { reset: Input, afr: H, af: [1, 4, 5, 6, 7] },
                13 => { reset: Input, afr: H, af: [1, 4] },
                14 => { reset: Input, afr: H, af: [1] },
                15 => { reset: Input, afr: H, af: [1] },
            ],
        },
        {
            port: (D/d, 3, gpioc),
            pins: [
                0 => { reset: Input, afr: L, af: [1, 7, 12] },
                1 => { reset: Input, afr: L, af: [1, 4, 6, 7, 12] },
                2 => { reset: Input, afr: L, af: [1, 2, 4, 5] },
                3 => { reset: Input, afr: L, af: [1, 2, 7, 12] },
                4 => { reset: Input, afr: L, af: [1, 2, 7, 12] },
                5 => { reset: Input, afr: L, af: [1, 7, 12] },
                6 => { reset: Input, afr: L, af: [1, 2, 7, 12] },
                7 => { reset: Input, afr: L, af: [1, 2, 7, 12] },
                8 => { reset: Input, afr: H, af: [1, 7, 12] },
                9 => { reset: Input, afr: H, af: [1, 7, 12] },
                10 => { reset: Input, afr: H, af: [1, 7, 12] },
                11 => { reset: Input, afr: H, af: [1, 7, 12] },
                12 => { reset: Input, afr: H, af: [1, 2, 3, 7, 12] },
                13 => { reset: Input, afr: H, af: [1, 2, 3, 12] },
                14 => { reset: Input, afr: H, af: [1, 2, 3, 12] },
                15 => { reset: Input, afr: H, af: [1, 2, 3, 6, 12] },
            ],
        },
        {
            port: (E/e, 4, gpioc),
            pins: [
                0 => { reset: Input, afr: L, af: [1, 2, 4, 6, 7, 12] },
                1 => { reset: Input, afr: L, af: [1, 4, 6, 7, 12] },
                2 => { reset: Input, afr: L, af: [0, 1, 2, 3, 5, 6, 12] },
                3 => { reset: Input, afr: L, af: [0, 1, 2, 3, 5, 6, 12] },
                4 => { reset: Input, afr: L, af: [0, 1, 2, 3, 5, 6, 12] },
                5 => { reset: Input, afr: L, af: [0, 1, 2, 3, 5, 6, 12] },
                6 => { reset: Input, afr: L, af: [0, 1, 5, 6, 12] },
                7 => { reset: Input, afr: L, af: [1, 2, 12] },
                8 => { reset: Input, afr: H, af: [1, 2, 12] },
                9 => { reset: Input, afr: H, af: [1, 2, 12] },
                10 => { reset: Input, afr: H, af: [1, 2, 12] },
                11 => { reset: Input, afr: H, af: [1, 2, 5, 12] },
                12 => { reset: Input, afr: H, af: [1, 2, 5, 12] },
                13 => { reset: Input, afr: H, af: [1, 2, 5, 12] },
                14 => { reset: Input, afr: H, af: [1, 2, 5, 6, 12] },
                15 => { reset: Input, afr: H, af: [1, 2, 7, 12] },
            ],
        },
        {
            port: (F/f, 5, gpioc),
            pins: [
                0 => { reset: Input, afr: L, af: [1, 4, 5, 6] },
                1 => { reset: Input, afr: L, af: [1, 4, 5] },
                2 => { reset: Input, afr: L, af: [1, 2, 12] },
                3 => { reset: Input, afr: L, af: [1, 2, 12] },
                4 => { reset: Input, afr: L, af: [1, 2, 3, 12] },
                5 => { reset: Input, afr: L, af: [1, 2, 12] },
                6 => { reset: Input, afr: L, af: [1, 2, 4, 7, 12] },
                7 => { reset: Input, afr: L, af: [1, 2, 12] },
                8 => { reset: Input, afr: H, af: [1, 2, 12] },
                9 => { reset: Input, afr: H, af: [1, 2, 3, 5, 12] },
                10 => { reset: Input, afr: H, af: [1, 2, 3, 5, 12] },
                11 => { reset: Input, afr: H, af: [1, 2] },
                12 => { reset: Input, afr: H, af: [1, 2, 12] },
                13 => { reset: Input, afr: H, af: [1, 2, 12] },
                14 => { reset: Input, afr: H, af: [1, 2, 12] },
                15 => { reset: Input, afr: H, af: [1, 2, 12] },
            ],
        },
        {
            port: (G/g, 6, gpioc),
            pins: [
                0 => { reset: Input, afr: L, af: [1, 2, 12] },
                1 => { reset: Input, afr: L, af: [1, 2, 12] },
                2 => { reset: Input, afr: L, af: [1, 2, 12] },
                3 => { reset: Input, afr: L, af: [1, 2, 12] },
                4 => { reset: Input, afr: L, af: [1, 2, 12] },
                5 => { reset: Input, afr: L, af: [1, 2, 12] },
                6 => { reset: Input, afr: L, af: [1, 12] },
                7 => { reset: Input, afr: L, af: [1, 12] },
                8 => { reset: Input, afr: H, af: [1] },
                9 => { reset: Input, afr: H, af: [1, 12] },
                10 => { reset: Input, afr: H, af: [1, 12] },
                11 => { reset: Input, afr: H, af: [1, 12] },
                12 => { reset: Input, afr: H, af: [1, 12] },
                13 => { reset: Input, afr: H, af: [1, 12] },
                14 => { reset: Input, afr: H, af: [1, 12] },
                15 => { reset: Input, afr: H, af: [1] },
            ],
        },
        {
            port: (H/h, 7, gpioc),
            pins: [
                0 => { reset: Input, afr: L, af: [1, 2, 12] },
                1 => { reset: Input, afr: L, af: [1, 2, 12] },
                2 => { reset: Input, afr: L, af: [1] },
            ],
        },
    ],
});

#[cfg(feature = "gpio-f303")]
gpio!({
    pacs: [gpioa, gpiob, gpioc],
    ports: [
        {
            port: (A/a, 0, gpioa),
            pins: [
                0 => { reset: Input, afr: L, af: [1, 3, 7, 8, 9, 10, 15] },
                1 => { reset: Input, afr: L, af: [0, 1, 3, 7, 9, 15] },
                2 => { reset: Input, afr: L, af: [1, 3, 7, 8, 9, 15] },
                3 => { reset: Input, afr: L, af: [1, 3, 7, 9, 15] },
                4 => { reset: Input, afr: L, af: [2, 3, 5, 6, 7, 15] },
                5 => { reset: Input, afr: L, af: [1, 3, 5, 15] },
                6 => { reset: Input, afr: L, af: [1, 2, 3, 4, 5, 6, 8, 15] },
                7 => { reset: Input, afr: L, af: [1, 2, 3, 4, 5, 6, 8, 15] },
                8 => { reset: Input, afr: H, af: [0, 4, 5, 6, 7, 8, 10, 15] },
                9 => { reset: Input, afr: H, af: [3, 4, 5, 6, 7, 8, 9, 10, 15] },
                10 => { reset: Input, afr: H, af: [1, 3, 4, 6, 7, 8, 10, 11, 15] },
                11 => { reset: Input, afr: H, af: [6, 7, 8, 9, 10, 11, 12, 14, 15] },
                12 => { reset: Input, afr: H, af: [1, 6, 7, 8, 9, 10, 11, 14, 15] },
                13 => { reset: AF0<PushPull>, afr: H, af: [0, 1, 3, 5, 7, 10, 15] },
                14 => { reset: AF0<PushPull>, afr: H, af: [0, 3, 4, 5, 6, 7, 15] },
                15 => { reset: AF0<PushPull>, afr: H, af: [0, 1, 2, 4, 5, 6, 7, 9, 15] },
            ],
        },
        {
            port: (B/b, 1, gpiob),
            pins: [
                0 => { reset: Input, afr: L, af: [2, 3, 4, 6, 15] },
                1 => { reset: Input, afr: L, af: [2, 3, 4, 6, 8, 15] },
                2 => { reset: Input, afr: L, af: [3, 15] },
                3 => { reset: AF0<PushPull>, afr: L, af: [0, 1, 2, 3, 4, 5, 6, 7, 10, 15] },
                4 => { reset: AF0<PushPull>, afr: L, af: [0, 1, 2, 3, 4, 5, 6, 7, 10, 15] },
                5 => { reset: Input, afr: L, af: [1, 2, 3, 4, 5, 6, 7, 10, 15] },
                6 => { reset: Input, afr: L, af: [1, 2, 3, 4, 5, 6, 7, 10, 15] },
                7 => { reset: Input, afr: L, af: [1, 2, 3, 4, 5, 7, 10, 15] },
                8 => { reset: Input, afr: H, af: [1, 2, 3, 4, 8, 9, 10, 12, 15] },
                9 => { reset: Input, afr: H, af: [1, 2, 4, 6, 8, 9, 10, 15] },
                10 => { reset: Input, afr: H, af: [1, 3, 7, 15] },
                11 => { reset: Input, afr: H, af: [1, 3, 7, 15] },
                12 => { reset: Input, afr: H, af: [3, 4, 5, 6, 7, 15] },
                13 => { reset: Input, afr: H, af: [3, 5, 6, 7, 15] },
                14 => { reset: Input, afr: H, af: [1, 3, 5, 6, 7, 15] },
                15 => { reset: Input, afr: H, af: [0, 1, 2, 4, 5, 15] },
            ],
        },
        {
            port: (C/c, 2, gpioc),
            pins: [
                0 => { reset: Input, afr: L, af: [1] },
                1 => { reset: Input, afr: L, af: [1] },
                2 => { reset: Input, afr: L, af: [1, 3] },
                3 => { reset: Input, afr: L, af: [1, 6] },
                4 => { reset: Input, afr: L, af: [1, 7] },
                5 => { reset: Input, afr: L, af: [1, 3, 7] },
                6 => { reset: Input, afr: L, af: [1, 2, 4, 6, 7] },
                7 => { reset: Input, afr: L, af: [1, 2, 4, 6, 7] },
                8 => { reset: Input, afr: H, af: [1, 2, 4, 7] },
                9 => { reset: Input, afr: H, af: [1, 2, 4, 5, 6] },
                10 => { reset: Input, afr: H, af: [1, 4, 5, 6, 7] },
                11 => { reset: Input, afr: H, af: [1, 4, 5, 6, 7] },
                12 => { reset: Input, afr: H, af: [1, 4, 5, 6, 7] },
                13 => { reset: Input, afr: H, af: [4] },
                14 => { reset: Input, afr: H, af: [] },
                15 => { reset: Input, afr: H, af: [] },
            ],
        },
        {
            port: (D/d, 3, gpioc),
            pins: [
                0 => { reset: Input, afr: L, af: [1, 7] },
                1 => { reset: Input, afr: L, af: [1, 4, 6, 7] },
                2 => { reset: Input, afr: L, af: [1, 2, 4, 5] },
                3 => { reset: Input, afr: L, af: [1, 2, 7] },
                4 => { reset: Input, afr: L, af: [1, 2, 7] },
                5 => { reset: Input, afr: L, af: [1, 7] },
                6 => { reset: Input, afr: L, af: [1, 2, 7] },
                7 => { reset: Input, afr: L, af: [1, 2, 7] },
                8 => { reset: Input, afr: H, af: [1, 7] },
                9 => { reset: Input, afr: H, af: [1, 7] },
                10 => { reset: Input, afr: H, af: [1, 7] },
                11 => { reset: Input, afr: H, af: [1, 7] },
                12 => { reset: Input, afr: H, af: [1, 2, 3, 7] },
                13 => { reset: Input, afr: H, af: [1, 2, 3] },
                14 => { reset: Input, afr: H, af: [1, 2, 3] },
                15 => { reset: Input, afr: H, af: [1, 2, 3, 6] },
            ],
        },
        {
            port: (E/e, 4, gpioc),
            pins: [
                0 => { reset: Input, afr: L, af: [1, 2, 4, 7] },
                1 => { reset: Input, afr: L, af: [1, 4, 7] },
                2 => { reset: Input, afr: L, af: [0, 1, 2, 3] },
                3 => { reset: Input, afr: L, af: [0, 1, 2, 3] },
                4 => { reset: Input, afr: L, af: [0, 1, 2, 3] },
                5 => { reset: Input, afr: L, af: [0, 1, 2, 3] },
                6 => { reset: Input, afr: L, af: [0, 1] },
                7 => { reset: Input, afr: L, af: [1, 2] },
                8 => { reset: Input, afr: H, af: [1, 2] },
                9 => { reset: Input, afr: H, af: [1, 2] },
                10 => { reset: Input, afr: H, af: [1, 2] },
                11 => { reset: Input, afr: H, af: [1, 2] },
                12 => { reset: Input, afr: H, af: [1, 2] },
                13 => { reset: Input, afr: H, af: [1, 2] },
                14 => { reset: Input, afr: H, af: [1, 2, 6] },
                15 => { reset: Input, afr: H, af: [1, 2, 7] },
            ],
        },
        {
            port: (F/f, 5, gpioc),
            pins: [
                0 => { reset: Input, afr: L, af: [4, 6] },
                1 => { reset: Input, afr: L, af: [4] },
                2 => { reset: Input, afr: L, af: [1] },
                4 => { reset: Input, afr: L, af: [1, 2] },
                6 => { reset: Input, afr: L, af: [1, 2, 4, 7] },
                9 => { reset: Input, afr: H, af: [1, 3, 5] },
                10 => { reset: Input, afr: H, af: [1, 3, 5] },
            ],
        },
    ],
});

#[cfg(feature = "gpio-f333")]
gpio!({
    pacs: [gpioa, gpiob, gpioc],
    ports: [
        {
            port: (A/a, 0, gpioa),
            pins: [
                0 => { reset: Input, afr: L, af: [1, 3, 7, 15] },
                1 => { reset: Input, afr: L, af: [1, 3, 7, 9, 15] },
                2 => { reset: Input, afr: L, af: [1, 3, 7, 8, 9, 15] },
                3 => { reset: Input, afr: L, af: [1, 3, 7, 9, 15] },
                4 => { reset: Input, afr: L, af: [2, 3, 5, 7, 15] },
                5 => { reset: Input, afr: L, af: [1, 3, 5, 15] },
                6 => { reset: Input, afr: L, af: [1, 2, 3, 5, 6, 13, 15] },
                7 => { reset: Input, afr: L, af: [1, 2, 3, 5, 6, 15] },
                8 => { reset: Input, afr: H, af: [0, 6, 7, 13, 15] },
                9 => { reset: Input, afr: H, af: [3, 6, 7, 9, 10, 13, 15] },
                10 => { reset: Input, afr: H, af: [1, 3, 6, 7, 8, 10, 13, 15] },
                11 => { reset: Input, afr: H, af: [6, 7, 9, 11, 12, 13, 15] },
                12 => { reset: Input, afr: H, af: [1, 6, 7, 8, 9, 11, 13, 15] },
                13 => { reset: AF0<PushPull>, afr: H, af: [0, 1, 3, 5, 7, 15] },
                14 => { reset: AF0<PushPull>, afr: H, af: [0, 3, 4, 6, 7, 15] },
                15 => { reset: AF0<PushPull>, afr: H, af: [0, 1, 3, 4, 5, 7, 9, 13, 15] },
            ],
        },
        {
            port: (B/b, 1, gpiob),
            pins: [
                0 => { reset: Input, afr: L, af: [2, 3, 6, 15] },
                1 => { reset: Input, afr: L, af: [2, 3, 6, 8, 13, 15] },
                2 => { reset: Input, afr: L, af: [3, 13, 15] },
                3 => { reset: AF0<PushPull>, afr: L, af: [0, 1, 3, 5, 7, 10, 12, 13, 15] },
                4 => { reset: AF0<PushPull>, afr: L, af: [0, 1, 2, 3, 5, 7, 10, 13, 15] },
                5 => { reset: Input, afr: L, af: [1, 2, 4, 5, 7, 10, 13, 15] },
                6 => { reset: Input, afr: L, af: [1, 3, 4, 7, 12, 13, 15] },
                7 => { reset: Input, afr: L, af: [1, 3, 4, 7, 10, 13, 15] },
                8 => { reset: Input, afr: H, af: [1, 3, 4, 7, 9, 12, 13, 15] },
                9 => { reset: Input, afr: H, af: [1, 4, 6, 7, 8, 9, 13, 15] },
                10 => { reset: Input, afr: H, af: [1, 3, 7, 13, 15] },
                11 => { reset: Input, afr: H, af: [1, 3, 7, 13, 15] },
                12 => { reset: Input, afr: H, af: [3, 6, 7, 13, 15] },
                13 => { reset: Input, afr: H, af: [3, 6, 7, 13, 15] },
                14 => { reset: Input, afr: H, af: [1, 3, 6, 7, 13, 15] },
                15 => { reset: Input, afr: H, af: [1, 2, 4, 13, 15] },
            ],
        },
        {
            port: (C/c, 2, gpioc),
            pins: [
                0 => { reset: Input, afr: L, af: [1, 2] },
                1 => { reset: Input, afr: L, af: [1, 2] },
                2 => { reset: Input, afr: L, af: [1, 2] },
                3 => { reset: Input, afr: L, af: [1, 2, 6] },
                4 => { reset: Input, afr: L, af: [1, 2, 7] },
                5 => { reset: Input, afr: L, af: [1, 2, 3, 7] },
                6 => { reset: Input, afr: L, af: [1, 2, 3, 7] },
                7 => { reset: Input, afr: L, af: [1, 2, 3] },
                8 => { reset: Input, afr: H, af: [1, 2, 3] },
                9 => { reset: Input, afr: H, af: [1, 2, 3] },
                10 => { reset: Input, afr: H, af: [1, 7] },
                11 => { reset: Input, afr: H, af: [1, 3, 7] },
                12 => { reset: Input, afr: H, af: [1, 3, 7] },
                13 => { reset: Input, afr: H, af: [4] },
                14 => { reset: Input, afr: H, af: [] },
                15 => { reset: Input, afr: H, af: [] },
            ],
        },
        {
            port: (D/d, 3, gpioc),
            pins: [
                2 => { reset: Input, afr: L, af: [1, 2] },
            ],
        },
        {
            port: (F/f, 5, gpioc),
            pins: [
                0 => { reset: Input, afr: L, af: [6] },
                1 => { reset: Input, afr: L, af: [] },
            ],
        },
    ],
});

#[cfg(feature = "gpio-f373")]
gpio!({
    pacs: [gpioa, gpiob, gpioc, gpiod],
    ports: [
        {
            port: (A/a, 0, gpioa),
            pins: [
                0 => { reset: Input, afr: L, af: [1, 2, 3, 7, 8, 11, 15] },
                1 => { reset: Input, afr: L, af: [0, 1, 2, 3, 6, 7, 9, 11, 15] },
                2 => { reset: Input, afr: L, af: [1, 2, 3, 6, 7, 8, 9, 11, 15] },
                3 => { reset: Input, afr: L, af: [1, 2, 3, 6, 7, 9, 11, 15] },
                4 => { reset: Input, afr: L, af: [2, 3, 5, 6, 7, 10, 15] },
                5 => { reset: Input, afr: L, af: [1, 3, 5, 7, 9, 10, 15] },
                6 => { reset: Input, afr: L, af: [1, 2, 3, 5, 8, 9, 15] },
                7 => { reset: Input, afr: L, af: [1, 2, 3, 5, 8, 9, 15] },
                8 => { reset: Input, afr: H, af: [0, 2, 4, 5, 7, 10, 15] },
                9 => { reset: Input, afr: H, af: [2, 3, 4, 5, 7, 9, 10, 15] },
                10 => { reset: Input, afr: H, af: [1, 3, 4, 5, 7, 9, 10, 15] },
                11 => { reset: Input, afr: H, af: [2, 5, 6, 7, 8, 9, 10, 14, 15] },
                12 => { reset: Input, afr: H, af: [1, 2, 6, 7, 8, 9, 10, 14, 15] },
                13 => { reset: AF0<PushPull>, afr: H, af: [0, 1, 2, 3, 5, 6, 7, 10, 15] },
                14 => { reset: AF0<PushPull>, afr: H, af: [0, 3, 4, 10, 15] },
                15 => { reset: AF0<PushPull>, afr: H, af: [0, 1, 3, 4, 5, 6, 10, 15] },
            ],
        },
        {
            port: (B/b, 1, gpiob),
            pins: [
                0 => { reset: Input, afr: L, af: [2, 3, 5, 10, 15] },
                1 => { reset: Input, afr: L, af: [2, 3, 15] },
                2 => { reset: Input, afr: L, af: [15] },
                3 => { reset: AF0<PushPull>, afr: L, af: [0, 1, 2, 3, 5, 6, 7, 9, 10, 15] },
                4 => { reset: AF0<PushPull>, afr: L, af: [0, 1, 2, 3, 5, 6, 7, 9, 10, 15] },
                5 => { reset: Input, afr: L, af: [1, 2, 4, 5, 6, 7, 10, 11, 15] },
                6 => { reset: Input, afr: L, af: [1, 2, 3, 4, 7, 9, 10, 11, 15] },
                7 => { reset: Input, afr: L, af: [1, 2, 3, 4, 7, 9, 10, 11, 15] },
                8 => { reset: Input, afr: H, af: [1, 2, 3, 4, 5, 6, 7, 8, 9, 11, 15] },
                9 => { reset: Input, afr: H, af: [1, 2, 4, 5, 6, 7, 8, 9, 11, 15] },
                10 => { reset: Input, afr: H, af: [1, 3, 5, 6, 7, 15] },
                14 => { reset: Input, afr: H, af: [1, 3, 5, 7, 9, 15] },
                15 => { reset: Input, afr: H, af: [0, 1, 2, 3, 5, 9, 15] },
            ],
        },
        {
            port: (C/c, 2, gpioc),
            pins: [
                0 => { reset: Input, afr: L, af: [1, 2] },
                1 => { reset: Input, afr: L, af: [1, 2] },
                2 => { reset: Input, afr: L, af: [1, 2, 5] },
                3 => { reset: Input, afr: L, af: [1, 2, 5] },
                4 => { reset: Input, afr: L, af: [1, 2, 3, 7] },
                5 => { reset: Input, afr: L, af: [1, 3, 7] },
                6 => { reset: Input, afr: L, af: [1, 2, 5] },
                7 => { reset: Input, afr: L, af: [1, 2, 5] },
                8 => { reset: Input, afr: H, af: [1, 2, 5] },
                9 => { reset: Input, afr: H, af: [1, 2, 5] },
                10 => { reset: Input, afr: H, af: [1, 2, 6, 7] },
                11 => { reset: Input, afr: H, af: [1, 2, 6, 7] },
                12 => { reset: Input, afr: H, af: [1, 2, 6, 7] },
                13 => { reset: Input, afr: H, af: [] },
                14 => { reset: Input, afr: H, af: [] },
                15 => { reset: Input, afr: H, af: [] },
            ],
        },
        {
            port: (D/d, 3, gpiod),
            pins: [
                0 => { reset: Input, afr: L, af: [1, 2, 7] },
                1 => { reset: Input, afr: L, af: [1, 2, 7] },
                2 => { reset: Input, afr: L, af: [1, 2] },
                3 => { reset: Input, afr: L, af: [1, 5, 7] },
                4 => { reset: Input, afr: L, af: [1, 5, 7] },
                5 => { reset: Input, afr: L, af: [1, 7] },
                6 => { reset: Input, afr: L, af: [1, 5, 7] },
                7 => { reset: Input, afr: L, af: [1, 5, 7] },
                8 => { reset: Input, afr: H, af: [1, 3, 5, 7] },
                9 => { reset: Input, afr: H, af: [1, 3, 7] },
                10 => { reset: Input, afr: H, af: [1, 7] },
                11 => { reset: Input, afr: H, af: [1, 7] },
                12 => { reset: Input, afr: H, af: [1, 2, 3, 7] },
                13 => { reset: Input, afr: H, af: [1, 2, 3] },
                14 => { reset: Input, afr: H, af: [1, 2, 3] },
                15 => { reset: Input, afr: H, af: [1, 2, 3] },
            ],
        },
        {
            port: (E/e, 4, gpioc),
            pins: [
                0 => { reset: Input, afr: L, af: [1, 2, 7] },
                1 => { reset: Input, afr: L, af: [1, 7] },
                2 => { reset: Input, afr: L, af: [0, 1, 3] },
                3 => { reset: Input, afr: L, af: [0, 1, 3] },
                4 => { reset: Input, afr: L, af: [0, 1, 3] },
                5 => { reset: Input, afr: L, af: [0, 1, 3] },
                6 => { reset: Input, afr: L, af: [0, 1] },
                7 => { reset: Input, afr: L, af: [1] },
                8 => { reset: Input, afr: H, af: [1] },
                9 => { reset: Input, afr: H, af: [1] },
                10 => { reset: Input, afr: H, af: [1] },
                11 => { reset: Input, afr: H, af: [1] },
                12 => { reset: Input, afr: H, af: [1] },
                13 => { reset: Input, afr: H, af: [1] },
                14 => { reset: Input, afr: H, af: [1] },
                15 => { reset: Input, afr: H, af: [1, 7] },
            ],
        },
        {
            port: (F/f, 5, gpioc),
            pins: [
                0 => { reset: Input, afr: L, af: [4] },
                1 => { reset: Input, afr: L, af: [4] },
                2 => { reset: Input, afr: L, af: [1, 4] },
                4 => { reset: Input, afr: L, af: [1] },
                6 => { reset: Input, afr: L, af: [1, 2, 4, 5, 7] },
                7 => { reset: Input, afr: L, af: [1, 4, 7] },
                9 => { reset: Input, afr: H, af: [1, 2] },
                10 => { reset: Input, afr: H, af: [1] },
            ],
        },
    ],
});<|MERGE_RESOLUTION|>--- conflicted
+++ resolved
@@ -56,24 +56,16 @@
 
 use core::{convert::Infallible, marker::PhantomData};
 
-<<<<<<< HEAD
-use crate::{hal::digital::v2::OutputPin, pac::EXTI, rcc::AHB, syscfg::SysCfg};
-=======
 use crate::{
     hal::digital::v2::OutputPin,
     pac::{Interrupt, EXTI},
     rcc::AHB,
     syscfg::SysCfg,
 };
->>>>>>> d5358fa1
 
 #[cfg(feature = "unproven")]
 use crate::hal::digital::v2::{toggleable, InputPin, StatefulOutputPin};
 
-<<<<<<< HEAD
-use cfg_if::cfg_if;
-=======
->>>>>>> d5358fa1
 use typenum::{Unsigned, U0, U1, U10, U11, U12, U13, U14, U15, U2, U3, U4, U5, U6, U7, U8, U9};
 
 /// Extension trait to split a GPIO peripheral in independent pins and registers
@@ -132,30 +124,6 @@
 
 use private::{Afr, GpioRegExt, Moder, Ospeedr, Otyper, Pupdr};
 
-<<<<<<< HEAD
-/// Marker trait for GPIO ports
-pub trait Gpio: private::Gpio {}
-
-/// Marker trait for compile time defined GPIO ports
-pub trait GpioStatic: Gpio {
-    /// Associated MODER register
-    type MODER: Moder;
-    /// Associated OTYPER register
-    type OTYPER: Otyper;
-    /// Associated OSPEEDR register
-    type OSPEEDR: Ospeedr;
-    /// Associated PUPDR register
-    type PUPDR: Pupdr;
-}
-
-/// Marker trait for pin number
-pub trait Index {
-    #[doc(hidden)]
-    fn index(&self) -> u8;
-}
-
-impl<U> Index for U
-=======
 /// Marker traits used in this module
 pub mod marker {
     /// Marker trait for GPIO ports
@@ -219,7 +187,6 @@
 }
 
 impl<U> marker::Index for U
->>>>>>> d5358fa1
 where
     U: Unsigned,
 {
@@ -228,447 +195,6 @@
         Self::U8
     }
 }
-<<<<<<< HEAD
-
-/// Marker trait for readable pin modes
-pub trait Readable {}
-
-/// Marker trait for slew rate configurable pin modes
-pub trait OutputSpeed {}
-
-/// Marker trait for active pin modes
-pub trait Active {}
-
-/// Runtime defined GPIO port (type state)
-pub struct Gpiox {
-    ptr: *const dyn GpioRegExt,
-    index: u8,
-}
-
-impl private::Gpio for Gpiox {
-    type Reg = dyn GpioRegExt;
-
-    fn ptr(&self) -> *const Self::Reg {
-        self.ptr
-    }
-
-    fn port_index(&self) -> u8 {
-        self.index
-    }
-}
-
-impl Gpio for Gpiox {}
-
-/// Runtime defined pin number (type state)
-pub struct Ux(u8);
-
-impl Index for Ux {
-    fn index(&self) -> u8 {
-        self.0
-    }
-}
-
-/// Input mode (type state)
-pub struct Input;
-/// Output mode (type state)
-pub struct Output<OTYPE>(PhantomData<OTYPE>);
-/// Alternate function (type state)
-pub struct Alternate<AF, OTYPE>(PhantomData<AF>, PhantomData<OTYPE>);
-/// Analog mode (type state)
-pub struct Analog;
-
-/// Push-pull output (type state)
-pub struct PushPull;
-/// Open-drain output (type state)
-pub struct OpenDrain;
-
-impl Readable for Input {}
-impl Readable for Output<OpenDrain> {}
-impl<OTYPE> OutputSpeed for Output<OTYPE> {}
-impl<AF, OTYPE> OutputSpeed for Alternate<AF, OTYPE> {}
-impl Active for Input {}
-impl<OTYPE> Active for Output<OTYPE> {}
-impl<AF, OTYPE> Active for Alternate<AF, OTYPE> {}
-
-/// Slew rate configuration
-pub enum Speed {
-    /// Low speed
-    Low,
-    /// Medium speed
-    Medium,
-    /// High speed
-    High,
-}
-
-/// Internal pull-up and pull-down resistor configuration
-pub enum Resistor {
-    /// Floating
-    Floating,
-    /// Pulled up
-    PullUp,
-    /// Pulled down
-    PullDown,
-}
-
-/// GPIO interrupt trigger edge selection
-pub enum Edge {
-    /// Rising edge of voltage
-    Rising,
-    /// Falling edge of voltage
-    Falling,
-    /// Rising and falling edge of voltage
-    RisingFalling,
-}
-
-/// Generic pin
-pub struct Pin<GPIO, INDEX, MODE> {
-    gpio: GPIO,
-    index: INDEX,
-    _mode: PhantomData<MODE>,
-}
-
-/// Fully erased pin
-///
-/// This moves the pin type information to be known
-/// at runtime, and erases the specific compile time type of the GPIO.
-/// It does only matter, that it is a GPIO pin with a specific MODE.
-///
-/// See [examples/gpio_erased.rs] as an example.
-///
-/// [examples/gpio_erased.rs]: https://github.com/stm32-rs/stm32f3xx-hal/blob/v0.6.0/examples/gpio_erased.rs
-pub type PXx<MODE> = Pin<Gpiox, Ux, MODE>;
-
-macro_rules! modify_at {
-    ($xr:expr, $bits:expr, $i:expr, $val:expr) => {
-        $xr.modify(|r, w| {
-            w.bits(r.bits() & !(u32::MAX >> 32 - $bits << $bits * $i) | $val << $bits * $i)
-        });
-    };
-}
-
-impl<GPIO, INDEX, MODE> Pin<GPIO, INDEX, MODE>
-where
-    INDEX: Unsigned,
-{
-    /// Erases the pin number from the type
-    ///
-    /// This is useful when you want to collect the pins into an array where you
-    /// need all the elements to have the same type
-    pub fn downgrade(self) -> Pin<GPIO, Ux, MODE> {
-        Pin {
-            gpio: self.gpio,
-            index: Ux(INDEX::U8),
-            _mode: self._mode,
-        }
-    }
-}
-
-impl<GPIO, MODE> Pin<GPIO, Ux, MODE>
-where
-    GPIO: GpioStatic,
-    GPIO::Reg: 'static + Sized,
-{
-    /// Erases the port letter from the type
-    ///
-    /// This is useful when you want to collect the pins into an array where you
-    /// need all the elements to have the same type
-    pub fn downgrade(self) -> PXx<MODE> {
-        PXx {
-            gpio: Gpiox {
-                ptr: self.gpio.ptr(),
-                index: self.gpio.port_index(),
-            },
-            index: self.index,
-            _mode: self._mode,
-        }
-    }
-}
-
-impl<GPIO, INDEX, MODE> Pin<GPIO, INDEX, MODE> {
-    fn into_mode<NEW_MODE>(self) -> Pin<GPIO, INDEX, NEW_MODE> {
-        Pin {
-            gpio: self.gpio,
-            index: self.index,
-            _mode: PhantomData,
-        }
-    }
-}
-
-impl<GPIO, INDEX, MODE> Pin<GPIO, INDEX, MODE>
-where
-    GPIO: GpioStatic,
-    INDEX: Index,
-{
-    /// Configures the pin to operate as an input pin
-    pub fn into_input(self, moder: &mut GPIO::MODER) -> Pin<GPIO, INDEX, Input> {
-        moder.input(self.index.index());
-        self.into_mode()
-    }
-
-    /// Convenience method to configure the pin to operate as an input pin
-    /// and set the internal resistor floating
-    pub fn into_floating_input(
-        self,
-        moder: &mut GPIO::MODER,
-        pupdr: &mut GPIO::PUPDR,
-    ) -> Pin<GPIO, INDEX, Input> {
-        moder.input(self.index.index());
-        pupdr.floating(self.index.index());
-        self.into_mode()
-    }
-
-    /// Convenience method to configure the pin to operate as an input pin
-    /// and set the internal resistor pull-up
-    pub fn into_pull_up_input(
-        self,
-        moder: &mut GPIO::MODER,
-        pupdr: &mut GPIO::PUPDR,
-    ) -> Pin<GPIO, INDEX, Input> {
-        moder.input(self.index.index());
-        pupdr.pull_up(self.index.index());
-        self.into_mode()
-    }
-
-    /// Convenience method to configure the pin to operate as an input pin
-    /// and set the internal resistor pull-down
-    pub fn into_pull_down_input(
-        self,
-        moder: &mut GPIO::MODER,
-        pupdr: &mut GPIO::PUPDR,
-    ) -> Pin<GPIO, INDEX, Input> {
-        moder.input(self.index.index());
-        pupdr.pull_down(self.index.index());
-        self.into_mode()
-    }
-
-    /// Configures the pin to operate as a push-pull output pin
-    pub fn into_push_pull_output(
-        self,
-        moder: &mut GPIO::MODER,
-        otyper: &mut GPIO::OTYPER,
-    ) -> Pin<GPIO, INDEX, Output<PushPull>> {
-        moder.output(self.index.index());
-        otyper.push_pull(self.index.index());
-        self.into_mode()
-    }
-
-    /// Configures the pin to operate as an open-drain output pin
-    pub fn into_open_drain_output(
-        self,
-        moder: &mut GPIO::MODER,
-        otyper: &mut GPIO::OTYPER,
-    ) -> Pin<GPIO, INDEX, Output<OpenDrain>> {
-        moder.output(self.index.index());
-        otyper.open_drain(self.index.index());
-        self.into_mode()
-    }
-
-    /// Configures the pin to operate as an analog pin, with disabled schmitt trigger.
-    pub fn into_analog(
-        self,
-        moder: &mut GPIO::MODER,
-        pupdr: &mut GPIO::PUPDR,
-    ) -> Pin<GPIO, INDEX, Analog> {
-        moder.analog(self.index.index());
-        pupdr.floating(self.index.index());
-        self.into_mode()
-    }
-}
-
-impl<GPIO, INDEX, MODE> Pin<GPIO, INDEX, MODE>
-where
-    GPIO: GpioStatic,
-    INDEX: Index,
-    MODE: OutputSpeed,
-{
-    /// Set pin output slew rate
-    pub fn set_speed(&mut self, ospeedr: &mut GPIO::OSPEEDR, speed: Speed) {
-        match speed {
-            Speed::Low => ospeedr.low(self.index.index()),
-            Speed::Medium => ospeedr.medium(self.index.index()),
-            Speed::High => ospeedr.high(self.index.index()),
-        }
-    }
-}
-
-impl<GPIO, INDEX, MODE> Pin<GPIO, INDEX, MODE>
-where
-    GPIO: GpioStatic,
-    INDEX: Index,
-    MODE: Active,
-{
-    /// Set the internal pull-up and pull-down resistor
-    pub fn set_internal_resistor(&mut self, pupdr: &mut GPIO::PUPDR, resistor: Resistor) {
-        match resistor {
-            Resistor::Floating => pupdr.floating(self.index.index()),
-            Resistor::PullUp => pupdr.pull_up(self.index.index()),
-            Resistor::PullDown => pupdr.pull_down(self.index.index()),
-        }
-    }
-
-    /// Enables / disables the internal pull up (Provided for compatibility with other stm32 HALs)
-    pub fn internal_pull_up(&mut self, pupdr: &mut GPIO::PUPDR, on: bool) {
-        if on {
-            pupdr.pull_up(self.index.index());
-        } else {
-            pupdr.floating(self.index.index());
-        }
-    }
-}
-
-impl<GPIO, INDEX, OTYPE> OutputPin for Pin<GPIO, INDEX, Output<OTYPE>>
-where
-    GPIO: Gpio,
-    INDEX: Index,
-{
-    type Error = Infallible;
-
-    fn set_high(&mut self) -> Result<(), Self::Error> {
-        // NOTE(unsafe) atomic write to a stateless register
-        unsafe { (*self.gpio.ptr()).set_high(self.index.index()) };
-        Ok(())
-    }
-
-    fn set_low(&mut self) -> Result<(), Self::Error> {
-        // NOTE(unsafe) atomic write to a stateless register
-        unsafe { (*self.gpio.ptr()).set_low(self.index.index()) };
-        Ok(())
-    }
-}
-
-#[cfg(feature = "unproven")]
-impl<GPIO, INDEX, MODE> InputPin for Pin<GPIO, INDEX, MODE>
-where
-    GPIO: Gpio,
-    INDEX: Index,
-    MODE: Readable,
-{
-    type Error = Infallible;
-
-    fn is_high(&self) -> Result<bool, Self::Error> {
-        Ok(!self.is_low()?)
-    }
-
-    fn is_low(&self) -> Result<bool, Self::Error> {
-        // NOTE(unsafe) atomic read with no side effects
-        Ok(unsafe { (*self.gpio.ptr()).is_low(self.index.index()) })
-    }
-}
-
-#[cfg(feature = "unproven")]
-impl<GPIO, INDEX, OTYPE> StatefulOutputPin for Pin<GPIO, INDEX, Output<OTYPE>>
-where
-    GPIO: Gpio,
-    INDEX: Index,
-{
-    fn is_set_high(&self) -> Result<bool, Self::Error> {
-        Ok(!self.is_set_low()?)
-    }
-
-    fn is_set_low(&self) -> Result<bool, Self::Error> {
-        // NOTE(unsafe) atomic read with no side effects
-        Ok(unsafe { (*self.gpio.ptr()).is_set_low(self.index.index()) })
-    }
-}
-
-#[cfg(feature = "unproven")]
-impl<GPIO, INDEX, OTYPE> toggleable::Default for Pin<GPIO, INDEX, Output<OTYPE>>
-where
-    GPIO: Gpio,
-    INDEX: Index,
-{
-}
-
-impl<GPIO, INDEX, MODE> Pin<GPIO, INDEX, MODE>
-where
-    GPIO: Gpio,
-    INDEX: Index,
-    MODE: Active,
-{
-    /// Make corresponding EXTI line sensitive to this pin
-    pub fn make_interrupt_source(&mut self, syscfg: &mut SysCfg) {
-        let i = self.index.index() % 4;
-        let extigpionr = self.gpio.port_index() as u32;
-        match self.index.index() {
-            0..=3 => unsafe { modify_at!(syscfg.exticr1, 4, i, extigpionr) },
-            4..=7 => unsafe { modify_at!(syscfg.exticr2, 4, i, extigpionr) },
-            8..=11 => unsafe { modify_at!(syscfg.exticr3, 4, i, extigpionr) },
-            12..=15 => unsafe { modify_at!(syscfg.exticr4, 4, i, extigpionr) },
-            _ => unreachable!(),
-        }
-    }
-
-    /// Generate interrupt on rising edge, falling edge, or both
-    pub fn trigger_on_edge(&mut self, exti: &mut EXTI, edge: Edge) {
-        cfg_if! {
-            // if #[cfg(any(feature = "stm32f373", feature = "stm32f378"))] { // TODO: update after https://github.com/stm32-rs/stm32-rs/pull/496 released
-            if #[cfg(not(any(feature = "stm32f302", feature = "stm32f303", feature = "stm32f334")))] {
-                let rtsr = &exti.rtsr;
-                let ftsr = &exti.ftsr;
-            } else {
-                let rtsr = &exti.rtsr1;
-                let ftsr = &exti.ftsr1;
-            }
-        }
-        let (rise, fall) = match edge {
-            Edge::Rising => (true, false),
-            Edge::Falling => (false, true),
-            Edge::RisingFalling => (true, true),
-        };
-        unsafe {
-            modify_at!(rtsr, 1, self.index.index(), rise as u32);
-            modify_at!(ftsr, 1, self.index.index(), fall as u32);
-        }
-    }
-
-    /// Enable external interrupts from this pin.
-    pub fn enable_interrupt(&mut self, exti: &mut EXTI) {
-        cfg_if! {
-            // if #[cfg(any(feature = "stm32f373", feature = "stm32f378"))] { // TODO: update after https://github.com/stm32-rs/stm32-rs/pull/496 released
-            if #[cfg(not(any(feature = "stm32f302", feature = "stm32f303", feature = "stm32f334")))] {
-                let imr = &exti.imr;
-            } else {
-                let imr = &exti.imr1;
-            }
-        }
-        unsafe { modify_at!(imr, 1, self.index.index(), 1) };
-    }
-
-    /// Disable external interrupts from this pin
-    pub fn disable_interrupt(&mut self, exti: &mut EXTI) {
-        cfg_if! {
-            // if #[cfg(any(feature = "stm32f373", feature = "stm32f378"))] { // TODO: update after https://github.com/stm32-rs/stm32-rs/pull/496 released
-            if #[cfg(not(any(feature = "stm32f302", feature = "stm32f303", feature = "stm32f334")))] {
-                let imr = &exti.imr;
-            } else {
-                let imr = &exti.imr1;
-            }
-        }
-        unsafe { modify_at!(imr, 1, self.index.index(), 0) };
-    }
-
-    /// Clear the interrupt pending bit for this pin
-    pub fn clear_interrupt_pending_bit(&mut self) {
-        cfg_if! {
-            // if #[cfg(any(feature = "stm32f373", feature = "stm32f378"))] { // TODO: update after https://github.com/stm32-rs/stm32-rs/pull/496 released
-            if #[cfg(not(any(feature = "stm32f302", feature = "stm32f303", feature = "stm32f334")))] {
-                let pr = unsafe { &(*EXTI::ptr()).pr };
-            } else {
-                let pr = unsafe { &(*EXTI::ptr()).pr1 };
-            }
-        }
-        unsafe { pr.write(|w| w.bits(1 << self.index.index())) };
-    }
-
-    /// Reads the interrupt pending bit for this pin
-    pub fn check_interrupt(&self) -> bool {
-        cfg_if! {
-            // if #[cfg(any(feature = "stm32f373", feature = "stm32f378"))] { // TODO: update after https://github.com/stm32-rs/stm32-rs/pull/496 released
-            if #[cfg(not(any(feature = "stm32f302", feature = "stm32f303", feature = "stm32f334")))] {
-                let pr = unsafe { &(*EXTI::ptr()).pr };
-            } else {
-                let pr = unsafe { &(*EXTI::ptr()).pr1 };
-=======
 
 /// Input mode (type state)
 pub struct Input;
@@ -1122,22 +648,8 @@
                 otyper.push_pull(self.index.index());
                 afr.afx(self.index.index(), $i);
                 self.into_mode()
->>>>>>> d5358fa1
             }
-        }
-        pr.read().bits() & (1 << self.index.index()) != 0
-    }
-}
-
-<<<<<<< HEAD
-macro_rules! af {
-    ($i:literal, $Ui:ty, $AFi:ident, $IntoAfi:ident, $into_afi_push_pull:ident, $into_afi_open_drain:ident) => {
-        paste::paste! {
-            #[doc = "Marker trait for pins with alternate function " $i " mapping"]
-            pub trait $IntoAfi {
-                /// Associated AFR register
-                type AFR: Afr;
-=======
+
             /// Configures the pin to operate as an alternate function open-drain output pin
             pub fn $into_afi_open_drain(
                 self,
@@ -1149,47 +661,6 @@
                 otyper.open_drain(self.index.index());
                 afr.afx(self.index.index(), $i);
                 self.into_mode()
->>>>>>> d5358fa1
-            }
-        }
-    };
-
-<<<<<<< HEAD
-        paste::paste! {
-            #[doc = "Alternate function " $i " (type state)"]
-            pub type $AFi<OTYPE> = Alternate<$Ui, OTYPE>;
-        }
-
-        impl<GPIO, INDEX, MODE> Pin<GPIO, INDEX, MODE>
-        where
-            Self: $IntoAfi,
-            GPIO: GpioStatic,
-            INDEX: Index,
-        {
-            /// Configures the pin to operate as an alternate function push-pull output pin
-            pub fn $into_afi_push_pull(
-                self,
-                moder: &mut GPIO::MODER,
-                otyper: &mut GPIO::OTYPER,
-                afr: &mut <Self as $IntoAfi>::AFR,
-            ) -> Pin<GPIO, INDEX, $AFi<PushPull>> {
-                moder.alternate(self.index.index());
-                otyper.push_pull(self.index.index());
-                afr.afx(self.index.index(), $i);
-                self.into_mode()
-            }
-
-            /// Configures the pin to operate as an alternate function open-drain output pin
-            pub fn $into_afi_open_drain(
-                self,
-                moder: &mut GPIO::MODER,
-                otyper: &mut GPIO::OTYPER,
-                afr: &mut <Self as $IntoAfi>::AFR,
-            ) -> Pin<GPIO, INDEX, $AFi<OpenDrain>> {
-                moder.alternate(self.index.index());
-                otyper.open_drain(self.index.index());
-                afr.afx(self.index.index(), $i);
-                self.into_mode()
             }
         }
     };
@@ -1201,15 +672,6 @@
             )+
         }
     };
-=======
-    ([$($i:literal),+ $(,)?]) => {
-        paste::paste! {
-            $(
-                af!($i, [<U $i>], [<AF $i>], [<IntoAf $i>],  [<into_af $i _push_pull>],  [<into_af $i _open_drain>]);
-            )+
-        }
-    };
->>>>>>> d5358fa1
 }
 
 af!([0, 1, 2, 3, 4, 5, 6, 7, 8, 9, 10, 11, 12, 13, 14, 15]);
@@ -1231,21 +693,13 @@
                 #[inline(always)]
                 fn set_high(&self, i: u8) {
                     // NOTE(unsafe, write) atomic write to a stateless register
-<<<<<<< HEAD
-                    unsafe { self.bsrr.write(|w| w.bits(1 << i)); }
-=======
                     unsafe { self.bsrr.write(|w| w.bits(1 << i)) };
->>>>>>> d5358fa1
                 }
 
                 #[inline(always)]
                 fn set_low(&self, i: u8) {
                     // NOTE(unsafe, write) atomic write to a stateless register
-<<<<<<< HEAD
-                    unsafe { self.bsrr.write(|w| w.bits(1 << (16 + i))); }
-=======
                     unsafe { self.bsrr.write(|w| w.bits(1 << (16 + i))) };
->>>>>>> d5358fa1
                 }
             }
         )+
@@ -1265,14 +719,9 @@
             $(
                 #[inline]
                 fn $fn(&mut self, i: u8) {
-<<<<<<< HEAD
-                    unsafe {
-                        modify_at!((*$GPIOX::ptr()).$xr, $bits, i, $gpioy::$xr::$enum::$VARIANT as u32);
-=======
                     let val = $gpioy::$xr::$enum::$VARIANT as u32;
                     unsafe {
                         modify_at!({ reg: (*$GPIOX::ptr()).$xr, bitwidth: $bits, index: i, value: val });
->>>>>>> d5358fa1
                     }
                 }
             )+
@@ -1315,17 +764,6 @@
             }
         }
 
-<<<<<<< HEAD
-        impl Gpio for $Gpiox {}
-
-        impl GpioStatic for $Gpiox {
-            type MODER = $gpiox::MODER;
-            type OTYPER = $gpiox::OTYPER;
-            type OSPEEDR = $gpiox::OSPEEDR;
-            type PUPDR = $gpiox::PUPDR;
-        }
-
-=======
         impl marker::Gpio for $Gpiox {}
 
         impl marker::GpioStatic for $Gpiox {
@@ -1335,7 +773,6 @@
             type PUPDR = $gpiox::PUPDR;
         }
 
->>>>>>> d5358fa1
         paste::paste!{
             #[doc = "All Pins and associated registers for GPIO port " $GPIOX]
             pub mod $gpiox {
@@ -1413,13 +850,9 @@
                 impl Afr for AFRH {
                     #[inline]
                     fn afx(&mut self, i: u8, x: u8) {
-<<<<<<< HEAD
-                        unsafe { modify_at!((*$GPIOX::ptr()).afrh, 4, i - 8, x as u32); }
-=======
                         unsafe {
                             modify_at!({ reg: (*$GPIOX::ptr()).afrh, bitwidth: 4, index: i - 8, value: x as u32 });
                         }
->>>>>>> d5358fa1
                     }
                 }
 
@@ -1429,13 +862,9 @@
                 impl Afr for AFRL {
                     #[inline]
                     fn afx(&mut self, i: u8, x: u8) {
-<<<<<<< HEAD
-                        unsafe { modify_at!((*$GPIOX::ptr()).afrl, 4, i, x as u32); }
-=======
                         unsafe {
                             modify_at!({ reg: (*$GPIOX::ptr()).afrl, bitwidth: 4, index: i, value: x as u32 });
                         }
->>>>>>> d5358fa1
                     }
                 }
 
@@ -1460,11 +889,7 @@
                     impl Ospeedr for OSPEEDR {
                         fn low { LOWSPEED }
                         fn medium { MEDIUMSPEED }
-<<<<<<< HEAD
-                        fn high { VERYHIGHSPEED } // TODO: update after https://github.com/stm32-rs/stm32-rs/pull/466 released
-=======
                         fn high { HIGHSPEED }
->>>>>>> d5358fa1
                     }
                 }
 
@@ -1492,16 +917,6 @@
                 }
 
                 /// Partially erased pin
-<<<<<<< HEAD
-                pub type $PXx<MODE> = Pin<$Gpiox, Ux, MODE>;
-
-                $(
-                    #[doc = "Pin " $PXi]
-                    pub type $PXi<MODE> = Pin<$Gpiox, $Ui, MODE>;
-
-                    $(
-                        impl<MODE> $IntoAfi for $PXi<MODE> {
-=======
                 pub type $PXx<Mode> = Pin<$Gpiox, Ux, Mode>;
 
                 $(
@@ -1510,7 +925,6 @@
 
                     $(
                         impl<Mode> $IntoAfi for $PXi<Mode> {
->>>>>>> d5358fa1
                             type AFR = $AFR;
                         }
                     )*
