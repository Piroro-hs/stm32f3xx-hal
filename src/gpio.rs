//! General Purpose Input / Output
//!
//! To use the GPIO pins, you first need to configure the GPIO bank (GPIOA, GPIOB, ...) that you
//! are interested in. This is done using the [`GpioExt::split`] function.
//!
//! ```
//! let dp = pac::Peripherals::take().unwrap();
//! let rcc = dp.RCC.constrain();
//!
//! let mut gpioa = dp.GPIOA.split(&mut rcc.ahb);
//! ```
//!
//! The resulting [Parts](gpioa::Parts) struct contains one field for each
//! pin, as well as some shared registers.
//!
//! To use a pin, first use the relevant `into_...` method of the [pin](gpioa::PA0).
//!
//! ```rust
//! let pa0 = gpioa.pa0.into_push_pull_output(&mut gpioa.moder, &mut gpioa.otyper);
//! ```
//!
//! And finally, you can use the functions from the [InputPin] or [OutputPin] traits in
//! `embedded_hal`
//!
//! For a complete example, see [examples/toggle.rs]
//!
//! [InputPin]: embedded_hal::digital::v2::InputPin
//! [OutputPin]: embedded_hal::digital::v2::OutputPin
//! [examples/toggle.rs]: https://github.com/stm32-rs/stm32f3xx-hal/blob/v0.6.0/examples/toggle.rs

use core::convert::Infallible;
use core::marker::PhantomData;

use crate::{hal::digital::v2::OutputPin, rcc::AHB};

#[cfg(feature = "unproven")]
use crate::hal::digital::v2::{toggleable, InputPin, StatefulOutputPin};

use typenum::Unsigned;

/// Extension trait to split a GPIO peripheral in independent pins and registers
pub trait GpioExt {
    /// The Parts to split the GPIO peripheral into
    type Parts;

    /// Splits the GPIO block into independent pins and registers
    fn split(self, ahb: &mut AHB) -> Self::Parts;
}

pub trait GpioRegExt {
    fn is_low(&self, i: u8) -> bool;
    fn is_set_low(&self, i: u8) -> bool;
    fn set_high(&self, i: u8);
    fn set_low(&self, i: u8);
}

pub trait Moder {
    fn input(&mut self, i: u8);
    fn output(&mut self, i: u8);
    fn alternate(&mut self, i: u8);
    fn analog(&mut self, i: u8);
}

pub trait Otyper {
    fn push_pull(&mut self, i: u8);
    fn open_drain(&mut self, i: u8);
}

pub trait Pupdr {
    fn floating(&mut self, i: u8);
    fn pull_up(&mut self, i: u8);
    fn pull_down(&mut self, i: u8);
}

pub trait Afr {
    fn afx(&mut self, i: u8, x: u8);
}

pub trait Gpio {
    type Reg: GpioRegExt + ?Sized;

    fn ptr(&self) -> *const Self::Reg;
}

pub trait GpioMode {
    type MODER: Moder;
    type OTYPER: Otyper;
    type PUPDR: Pupdr;
}

/// Marker trait for pin index
pub trait Index {
    fn index(&self) -> u8;
}

/// Input mode (type state)
pub struct Input<MODE> {
    _mode: PhantomData<MODE>,
}

/// Floating input (type state)
pub struct Floating;
/// Pulled down input (type state)
pub struct PullDown;
/// Pulled up input (type state)
pub struct PullUp;

/// Output mode (type state)
pub struct Output<MODE> {
    _mode: PhantomData<MODE>,
}

/// Push pull output (type state)
pub struct PushPull;
/// Open drain output (type state)
pub struct OpenDrain;

/// Analog mode (type state)
pub struct Analog;

macro_rules! af {
    ($i:literal, $AFi:ident, $IntoAfi:ident, $into_afi:ident) => {
        paste::paste! {
            #[doc = "Alternate function " $i " (type state)"]
            pub struct $AFi;
        }

        pub trait $IntoAfi {
            type AFR: Afr;
        }

        impl<GPIO, INDEX, MODE> Pin<GPIO, INDEX, MODE>
        where
            Self: $IntoAfi,
            GPIO: GpioMode,
            INDEX: Index,
        {
            paste::paste! {
                #[doc = "Configures the pin to serve as alternate function: " $AFi]
                pub fn $into_afi(
                    self,
                    moder: &mut GPIO::MODER,
                    afr: &mut <Self as $IntoAfi>::AFR,
                ) -> Pin<GPIO, INDEX, $AFi> {
                    moder.alternate(self.index.index());
                    afr.afx(self.index.index(), $i);
                    Pin {
                        gpio: self.gpio,
                        index:self.index,
                        _mode: PhantomData
                    }
                }
            }
        }
    };

    ([$($i:literal),+ $(,)?]) => {
        paste::paste! {
            $(
                af!($i, [<AF $i>], [<IntoAf $i>], [<into_af $i>]);
            )+
        }
    };
}

af!([0, 1, 2, 3, 4, 5, 6, 7, 8, 9, 10, 11, 12, 13, 14, 15]);

pub struct Gpiox {
    ptr: *const dyn GpioRegExt,
}

impl Gpio for Gpiox {
    type Reg = dyn GpioRegExt;

    fn ptr(&self) -> *const Self::Reg {
        self.ptr
    }
}

pub struct Ux(u8);

impl Index for Ux {
    fn index(&self) -> u8 {
        self.0
    }
}

impl<U> Index for U
where
    U: Unsigned,
{
    fn index(&self) -> u8 {
        Self::U8
    }
}

pub struct Pin<GPIO, INDEX, MODE> {
    gpio: GPIO,
    index: INDEX,
    _mode: PhantomData<MODE>,
}

/// Marker trait indicates readable gpio mode
pub trait Readable {}

impl<MODE> Readable for Input<MODE> {}
impl Readable for Output<OpenDrain> {}

impl<GPIO, INDEX, MODE> OutputPin for Pin<GPIO, INDEX, Output<MODE>>
where
    GPIO: Gpio,
    INDEX: Index,
{
    type Error = Infallible;

    fn set_high(&mut self) -> Result<(), Self::Error> {
        unsafe { (*self.gpio.ptr()).set_high(self.index.index()) };
        Ok(())
    }

    fn set_low(&mut self) -> Result<(), Self::Error> {
        unsafe { (*self.gpio.ptr()).set_low(self.index.index()) };
        Ok(())
    }
}

#[cfg(feature = "unproven")]
impl<GPIO, INDEX, MODE> InputPin for Pin<GPIO, INDEX, MODE>
where
    GPIO: Gpio,
    INDEX: Index,
    MODE: Readable,
{
    type Error = Infallible;

    fn is_high(&self) -> Result<bool, Self::Error> {
        Ok(!self.is_low()?)
    }

    fn is_low(&self) -> Result<bool, Self::Error> {
        Ok(unsafe { (*self.gpio.ptr()).is_low(self.index.index()) })
    }
}

#[cfg(feature = "unproven")]
impl<GPIO, INDEX, MODE> StatefulOutputPin for Pin<GPIO, INDEX, Output<MODE>>
where
    GPIO: Gpio,
    INDEX: Index,
{
    fn is_set_high(&self) -> Result<bool, Self::Error> {
        Ok(!self.is_set_low()?)
    }

    fn is_set_low(&self) -> Result<bool, Self::Error> {
        Ok(unsafe { (*self.gpio.ptr()).is_set_low(self.index.index()) })
    }
}

#[cfg(feature = "unproven")]
impl<GPIO, INDEX, MODE> toggleable::Default for Pin<GPIO, INDEX, Output<MODE>>
where
    GPIO: Gpio,
    INDEX: Index,
{
}

impl<GPIO, INDEX, MODE> Pin<GPIO, INDEX, MODE>
where
    GPIO: GpioMode,
    INDEX: Index,
{
    /// Configures the pin to operate as a floating input pin
    pub fn into_floating_input(
        self,
        moder: &mut GPIO::MODER,
        pupdr: &mut GPIO::PUPDR,
    ) -> Pin<GPIO, INDEX, Input<Floating>> {
        moder.input(self.index.index());
        pupdr.floating(self.index.index());
        Pin {
            gpio: self.gpio,
            index: self.index,
            _mode: PhantomData,
        }
    }

    /// Configures the pin to operate as a pulled down input pin
    pub fn into_pull_down_input(
        self,
        moder: &mut GPIO::MODER,
        pupdr: &mut GPIO::PUPDR,
    ) -> Pin<GPIO, INDEX, Input<PullDown>> {
        moder.input(self.index.index());
        pupdr.pull_down(self.index.index());
        Pin {
            gpio: self.gpio,
            index: self.index,
            _mode: PhantomData,
        }
    }

    /// Configures the pin to operate as a pulled up input pin
    pub fn into_pull_up_input(
        self,
        moder: &mut GPIO::MODER,
        pupdr: &mut GPIO::PUPDR,
    ) -> Pin<GPIO, INDEX, Input<PullUp>> {
        moder.input(self.index.index());
        pupdr.pull_up(self.index.index());
        Pin {
            gpio: self.gpio,
            index: self.index,
            _mode: PhantomData,
        }
    }

    /// Configures the pin to operate as an open drain output pin
    pub fn into_open_drain_output(
        self,
        moder: &mut GPIO::MODER,
        otyper: &mut GPIO::OTYPER,
    ) -> Pin<GPIO, INDEX, Output<OpenDrain>> {
        moder.output(self.index.index());
        otyper.open_drain(self.index.index());
        Pin {
            gpio: self.gpio,
            index: self.index,
            _mode: PhantomData,
        }
    }

    /// Configures the pin to operate as an push pull output pin
    pub fn into_push_pull_output(
        self,
        moder: &mut GPIO::MODER,
        otyper: &mut GPIO::OTYPER,
    ) -> Pin<GPIO, INDEX, Output<PushPull>> {
        moder.output(self.index.index());
        otyper.push_pull(self.index.index());
        Pin {
            gpio: self.gpio,
            index: self.index,
            _mode: PhantomData,
        }
    }
}

impl<GPIO, INDEX> Pin<GPIO, INDEX, Output<OpenDrain>>
where
    GPIO: GpioMode,
    INDEX: Index,
{
    /// Enables / disables the internal pull up
    pub fn internal_pull_up(&mut self, pupdr: &mut GPIO::PUPDR, on: bool) {
        if on {
            pupdr.pull_up(self.index.index());
        } else {
            pupdr.floating(self.index.index());
        }
    }
}

<<<<<<< HEAD
impl<GPIO, INDEX, MODE> Pin<GPIO, INDEX, MODE>
where
    // GPIO: Gpio + GpioMode,
    GPIO: Gpio,
    GPIO::Reg: 'static + Sized,
    INDEX: Unsigned,
{
    /// Erases the pin number from the type
    ///
    /// This is useful when you want to collect the pins into an array where you
    /// need all the elements to have the same type
    pub fn downgrade(self) -> Pin<GPIO, Ux, MODE> {
        Pin {
            gpio: self.gpio,
            index: Ux(INDEX::U8),
            _mode: self._mode,
=======
        /// Fully erased pin
        ///
        /// This moves the pin type information to be known
        /// at runtime, and erases the specific compile time type of the GPIO.
        /// It does only matter, that it is a GPIO pin with a specific MODE.
        ///
        /// See [examples/gpio_erased.rs] as an example.
        ///
        /// [examples/gpio_erased.rs]: https://github.com/stm32-rs/stm32f3xx-hal/blob/v0.6.0/examples/gpio_erased.rs
        pub struct PXx<MODE> {
            i: u8,
            gpio: Gpio,
            _mode: PhantomData<MODE>,
>>>>>>> 31b1b63d
        }
    }
}

impl<GPIO, MODE> Pin<GPIO, Ux, MODE>
where
    // GPIO: Gpio + GpioMode,
    GPIO: Gpio,
    GPIO::Reg: 'static + Sized,
{
    /// Erases the port letter from the type
    ///
    /// This is useful when you want to collect the pins into an array where you
    /// need all the elements to have the same type
    pub fn downgrade(self) -> PXx<MODE> {
        PXx {
            gpio: Gpiox {
                ptr: self.gpio.ptr(),
            },
            index: self.index,
            _mode: self._mode,
        }
    }
}

/// Fully erased pin
///
/// This moves the pin type information to be known
/// at runtime, and erases the specific compile time type of the GPIO.
/// It does only matter, that it is a GPIO pin with a specific MODE.
///
/// See [examples/gpio_erased.rs] as an example.
///
/// [examples/gpio_erased.rs]: https://github.com/stm32-rs/stm32f3xx-hal/blob/v0.5.0/examples/gpio_erased.rs
pub type PXx<MODE> = Pin<Gpiox, Ux, MODE>;

macro_rules! gpio_trait {
    ([$($gpioy:ident),+ $(,)?]) => {
        $(
            impl GpioRegExt for crate::pac::$gpioy::RegisterBlock {
                fn is_low(&self, i: u8) -> bool {
                    // NOTE(unsafe) atomic read with no side effects
                    self.idr.read().bits() & (1 << i) == 0
                }

                fn is_set_low(&self, i: u8) -> bool {
                    // NOTE(unsafe) atomic read with no side effects
                    self.odr.read().bits() & (1 << i) == 0
                }

                fn set_high(&self, i: u8) {
                    // NOTE(unsafe, write) atomic write to a stateless register
                    unsafe { self.bsrr.write(|w| w.bits(1 << i)); }
                }

                fn set_low(&self, i: u8) {
                    // NOTE(unsafe, write) atomic write to a stateless register
                    unsafe { self.bsrr.write(|w| w.bits(1 << (16 + i))); }
                }
            }
        )+
    }
}

#[cfg(not(feature = "gpio-f373"))]
gpio_trait!([gpioa, gpiob, gpioc]);

#[cfg(feature = "gpio-f373")]
gpio_trait!([gpioa, gpiob, gpioc, gpiod]);

macro_rules! afr_trait {
    ($GPIOX:ident, $AFR:ident, $afr:ident, $offset:expr) => {
        impl Afr for $AFR {
            fn afx(&mut self, i: u8, x: u8) {
                let i = i - $offset;
                unsafe {
                    (*$GPIOX::ptr()).$afr.modify(|r, w| {
                        w.bits(r.bits() & !(u32::MAX >> 32 - 4 << 4 * i) | (x as u32) << 4 * i)
                    });
                }
            }
        }
    }
}

macro_rules! r_trait {
    (
        ($GPIOX:ident, $gpioy:ident::$xr:ident::$enum:ident, $bits:expr);
        impl $Xr:ident for $XR:ident {
            $(
                fn $fn:ident { $VARIANT:ident }
            )+
        }
    ) => {
        impl $Xr for $XR {
            $(
                fn $fn(&mut self, i: u8) {
                    unsafe {
                        (*$GPIOX::ptr()).$xr.modify(|r, w| {
                            w.bits(
                                r.bits() & !(u32::MAX >> 32 - $bits << $bits * i)
                                    | ($gpioy::$xr::$enum::$VARIANT as u32) << $bits * i
                            )
                        });
                    }
                }
            )+
        }
    }
}

macro_rules! gpio {
    ([
        $({
            GPIO: $GPIOX:ident,
            gpio: $gpiox:ident,
            Gpio: $Gpiox:ident,
            gpio_mapped: $gpioy:ident,
            gpio_mapped_ioenr: $iopxenr:ident,
            gpio_mapped_iorst: $iopxrst:ident,
            partially_erased_pin: $PXx:ident,
            pins: [
                $({
                    $PXi:ident: (
                        $pxi:ident, $Ui:ident, $MODE:ty, $AFR:ident, [$($IntoAfi:ident),*],
                    ),
                })+
            ],
        },)+
    ]) => {
        $(
            use crate::pac::$GPIOX;

            pub struct $Gpiox;

            impl Gpio for $Gpiox {
                type Reg = crate::pac::$gpioy::RegisterBlock;

<<<<<<< HEAD
                fn ptr(&self) -> *const Self::Reg {
                    $GPIOX::ptr()
                }
            }

            paste::paste!{
                #[doc = "All Pins and associated functions for GPIO Bank: " $GPIOX]
=======
        $(
            paste::paste!{
                #[doc = "All Pins and associated functions for GPIO Bank: `" $GPIOX "`"]
>>>>>>> 31b1b63d
                pub mod $gpiox {
                    use core::marker::PhantomData;

                    use crate::{
                        pac::{$gpioy, $GPIOX},
                        rcc::AHB,
                    };

                    #[allow(unused_imports)]
                    use super::{
                        AF0, AF1, AF2, AF3, AF4, AF5, AF6, AF7, AF8, AF9, AF10, AF11, AF12, AF13, AF14, AF15,
                        IntoAf0, IntoAf1, IntoAf2, IntoAf3, IntoAf4, IntoAf5, IntoAf6, IntoAf7,
                        IntoAf8, IntoAf9, IntoAf10, IntoAf11, IntoAf12, IntoAf13, IntoAf14, IntoAf15,
                        Analog, Floating, Input, OpenDrain, Output, PullDown, PullUp, PushPull,
                    };

                    use super::{
                        GpioExt, Pin, $Gpiox, Ux, Moder, Otyper, Pupdr, Afr, GpioMode,
                    };

                    #[allow(unused_imports)]
                    use typenum::{U0, U1, U2, U3, U4, U5, U6, U7, U8, U9, U10, U11, U12, U13, U14, U15};

                    /// GPIO parts
                    pub struct Parts {
                        /// Opaque AFRH register
                        pub afrh: AFRH,
                        /// Opaque AFRL register
                        pub afrl: AFRL,
                        /// Opaque MODER register
                        pub moder: MODER,
                        /// Opaque OTYPER register
                        pub otyper: OTYPER,
                        /// Opaque PUPDR register
                        pub pupdr: PUPDR,
                        $(
                            /// Pin
                            pub $pxi: $PXi<$MODE>,
                        )+
                    }

                    impl GpioExt for $GPIOX {
                        type Parts = Parts;

                        fn split(self, ahb: &mut AHB) -> Parts {
                            ahb.enr().modify(|_, w| w.$iopxenr().set_bit());
                            ahb.rstr().modify(|_, w| w.$iopxrst().set_bit());
                            ahb.rstr().modify(|_, w| w.$iopxrst().clear_bit());

                            Parts {
                                afrh: AFRH { _0: () },
                                afrl: AFRL { _0: () },
                                moder: MODER { _0: () },
                                otyper: OTYPER { _0: () },
                                pupdr: PUPDR { _0: () },
                                $(
                                    $pxi: $PXi {
                                        gpio: $Gpiox,
                                        index: $Ui::new(),
                                        _mode: PhantomData,
                                    },
                                )+
                            }
                        }
                    }

                    /// Opaque AFRL register
                    pub struct AFRL {
                        _0: (),
                    }

                    afr_trait!($GPIOX, AFRL, afrl, 0);

                    /// Opaque AFRH register
                    pub struct AFRH {
                        _0: (),
                    }

                    afr_trait!($GPIOX, AFRH, afrh, 7);

                    /// Opaque MODER register
                    pub struct MODER {
                        _0: (),
                    }

                    r_trait! {
                        ($GPIOX, $gpioy::moder::MODER15_A, 2);
                        impl Moder for MODER {
                            fn input { INPUT }
                            fn output { OUTPUT }
                            fn alternate { ALTERNATE }
                            fn analog { ANALOG }
                        }
                    }

                    /// Opaque OTYPER register
                    pub struct OTYPER {
                        _0: (),
                    }

                    r_trait! {
                        ($GPIOX, $gpioy::otyper::OT15_A, 1);
                        impl Otyper for OTYPER {
                            fn push_pull { PUSHPULL }
                            fn open_drain { OPENDRAIN }
                        }
                    }

                    /// Opaque PUPDR register
                    pub struct PUPDR {
                        _0: (),
                    }

                    r_trait! {
                        ($GPIOX, $gpioy::pupdr::PUPDR15_A, 2);
                        impl Pupdr for PUPDR {
                            fn floating { FLOATING }
                            fn pull_up { PULLUP }
                            fn pull_down { PULLDOWN }
                        }
                    }

                    impl GpioMode for $Gpiox {
                        type MODER = MODER;
                        type OTYPER = OTYPER;
                        type PUPDR = PUPDR;
                    }

                    /// Partially erased pin
                    pub type $PXx<MODE> = Pin<$Gpiox, Ux, MODE>;

                    $(
<<<<<<< HEAD
                        #[doc = "Pin " $PXi]
                        pub type $PXi<MODE> = Pin<$Gpiox, $Ui, MODE>;
=======
                        paste::paste! {
                            #[doc = "Pin `" $PXi "`"]
                            pub struct $PXi<MODE> {
                                _mode: PhantomData<MODE>,
                            }
                        }

                        impl<MODE> $PXi<MODE> {
                            $(
                                // /// Configures the pin to serve as a specific alternate function
                                paste::paste!{
                                    #[doc = "Configures `" $PXi "` to serve as alternate function: `" $AFi "`"]
                                    pub fn $into_afi(
                                        self,
                                        moder: &mut MODER,
                                        afr: &mut $AFR,
                                    ) -> $PXi<$AFi> {
                                        moder.moder().modify(|_, w| w.$moderi().alternate());
                                        afr.afr().modify(|_, w| w.$afri().$afi());
                                        $PXi { _mode: PhantomData }
                                    }
                                }
                            )*

                            /// Configures the pin to operate as a floating input pin
                            pub fn into_floating_input(
                                self,
                                moder: &mut MODER,
                                pupdr: &mut PUPDR,
                            ) -> $PXi<Input<Floating>> {
                                moder.moder().modify(|_, w| w.$moderi().input());
                                pupdr.pupdr().modify(|_,w| w.$pupdri().floating());
                                $PXi { _mode: PhantomData }
                            }

                            /// Configures the pin to operate as a pulled down input pin
                            pub fn into_pull_down_input(
                                self,
                                moder: &mut MODER,
                                pupdr: &mut PUPDR,
                            ) -> $PXi<Input<PullDown>> {
                                moder.moder().modify(|_, w| w.$moderi().input());
                                pupdr.pupdr().modify(|_,w| w.$pupdri().pull_down());
                                $PXi { _mode: PhantomData }
                            }

                            /// Configures the pin to operate as a pulled up input pin
                            pub fn into_pull_up_input(
                                self,
                                moder: &mut MODER,
                                pupdr: &mut PUPDR,
                            ) -> $PXi<Input<PullUp>> {
                                moder.moder().modify(|_, w| w.$moderi().input());
                                pupdr.pupdr().modify(|_,w| w.$pupdri().pull_up());
                                $PXi { _mode: PhantomData }
                            }

                            /// Configures the pin to operate as an open drain output pin
                            pub fn into_open_drain_output(
                                self,
                                moder: &mut MODER,
                                otyper: &mut OTYPER,
                            ) -> $PXi<Output<OpenDrain>> {
                                moder.moder().modify(|_, w| w.$moderi().output());
                                otyper.otyper().modify(|_, w| w.$oti().open_drain());
                                $PXi { _mode: PhantomData }
                            }

                            /// Configures the pin to operate as an push pull output pin
                            pub fn into_push_pull_output(
                                self,
                                moder: &mut MODER,
                                otyper: &mut OTYPER,
                            ) -> $PXi<Output<PushPull>> {
                                moder.moder().modify(|_, w| w.$moderi().output());
                                otyper.otyper().modify(|_, w| w.$oti().push_pull());
                                $PXi { _mode: PhantomData }
                            }

                            /// Configures the pin to operate as analog, with disabled schmitt trigger.
                            /// This mode is suitable when the pin is connected to the DAC or ADC.
                            pub fn into_analog(
                                self,
                                moder: &mut MODER,
                                pupdr: &mut PUPDR,
                            ) -> $PXi<Analog> {
                                moder.moder().modify(|_, w| w.$moderi().analog());
                                pupdr.pupdr().modify(|_,w| w.$pupdri().floating());
                                $PXi { _mode: PhantomData }
                            }
                        }

                        impl $PXi<Output<OpenDrain>> {
                            /// Enables / disables the internal pull up
                            pub fn internal_pull_up(&mut self, pupdr: &mut PUPDR, on: bool) {
                                pupdr.pupdr().modify(|_, w| if on {
                                    w.$pupdri().pull_up()
                                } else {
                                    w.$pupdri().floating()
                                });
                            }
                        }

                        impl<MODE> $PXi<Output<MODE>> {
                            /// Erases the pin number from the type
                            ///
                            /// This is useful when you want to collect the pins into an array where you
                            /// need all the elements to have the same type
                            pub fn downgrade(self) -> $PXx<Output<MODE>> {
                                $PXx {
                                    i: $i,
                                    _mode: self._mode,
                                }
                            }
                        }

                        impl<MODE> $PXi<Input<MODE>> {
                            /// Erases the pin number from the type
                            ///
                            /// This is useful when you want to collect the pins into an array where you
                            /// need all the elements to have the same type
                            pub fn downgrade(self) -> $PXx<Input<MODE>> {
                                $PXx {
                                    i: $i,
                                    _mode: self._mode,
                                }
                            }
                        }

                        impl<MODE> OutputPin for $PXi<Output<MODE>> {
                            type Error = Infallible;

                            fn set_high(&mut self) -> Result<(), Self::Error> {
                                // NOTE(unsafe, write) atomic write to a stateless register
                                unsafe { (*$GPIOX::ptr()).bsrr.write(|w| w.$bsi().set()) }
                                Ok(())
                            }

                            fn set_low(&mut self) -> Result<(), Self::Error> {
                                // NOTE(unsafe, write) atomic write to a stateless register
                                unsafe { (*$GPIOX::ptr()).bsrr.write(|w| w.$bri().reset()) }
                                Ok(())
                            }
                        }

                        #[cfg(feature = "unproven")]
                        impl<MODE> InputPin for $PXi<Input<MODE>> {
                            type Error = Infallible;

                            fn is_high(&self) -> Result<bool, Self::Error> {
                                Ok(!self.is_low()?)
                            }
>>>>>>> 31b1b63d

                        $(
                            impl<MODE> $IntoAfi for $PXi<MODE> {
                                type AFR = $AFR;
                            }
                        )*
                    )+
                }
            }
        )+
    };

    ([
        $({
            port: ($X:ident/$x:ident, pac: $gpioy:ident), // $X to $x katahoudeii
            pins: [
                $( $i:expr => {
                    reset: $mode:ty,
                    afr: $LH:ident/$lh:ident, // $lh iranai
                    af: [$( $af:expr ),*]
                }, )+
            ],
        },)+
    ]) => {
        paste::item! {
            gpio!([
                $({
                    GPIO: [<GPIO $X>],
                    gpio: [<gpio $x>],
                    Gpio: [<Gpio $x>],
                    gpio_mapped: $gpioy,
                    gpio_mapped_ioenr: [<iop $x en>],
                    gpio_mapped_iorst: [<iop $x rst>],
                    partially_erased_pin: [<P $X x>],
                    pins: [
                        $({
                            [<P $X $i>]: (
                                [<p $x $i>], [<U $i>], $mode, [<AFR $LH>], [$([<IntoAf $af>]),*],
                            ),
                        })+
                    ],
                },)+
            ]);
        }
    };
}
// auto-generated using codegen
// STM32CubeMX DB release: DB.6.0.0

#[cfg(feature = "gpio-f302")]
gpio!([
    {
        port: (A/a, pac: gpioa),
        pins: [
            0 => { reset: Input<Floating>, afr: L/l, af: [1, 3, 7, 15] },
            1 => { reset: Input<Floating>, afr: L/l, af: [0, 1, 3, 7, 9, 15] },
            2 => { reset: Input<Floating>, afr: L/l, af: [1, 3, 7, 8, 9, 15] },
            3 => { reset: Input<Floating>, afr: L/l, af: [1, 3, 7, 9, 15] },
            4 => { reset: Input<Floating>, afr: L/l, af: [3, 6, 7, 15] },
            5 => { reset: Input<Floating>, afr: L/l, af: [1, 3, 15] },
            6 => { reset: Input<Floating>, afr: L/l, af: [1, 3, 6, 15] },
            7 => { reset: Input<Floating>, afr: L/l, af: [1, 3, 6, 15] },
            8 => { reset: Input<Floating>, afr: H/h, af: [0, 3, 4, 5, 6, 7, 15] },
            9 => { reset: Input<Floating>, afr: H/h, af: [2, 3, 4, 5, 6, 7, 9, 10, 15] },
            10 => { reset: Input<Floating>, afr: H/h, af: [1, 3, 4, 5, 6, 7, 8, 10, 15] },
            11 => { reset: Input<Floating>, afr: H/h, af: [5, 6, 7, 9, 11, 12, 15] },
            12 => { reset: Input<Floating>, afr: H/h, af: [1, 5, 6, 7, 8, 9, 11, 15] },
            13 => { reset: AF0, afr: H/h, af: [0, 1, 3, 5, 7, 15] },
            14 => { reset: AF0, afr: H/h, af: [0, 3, 4, 6, 7, 15] },
            15 => { reset: AF0, afr: H/h, af: [0, 1, 3, 4, 6, 7, 9, 15] },
        ],
    },
    {
        port: (B/b, pac: gpiob),
        pins: [
            0 => { reset: Input<Floating>, afr: L/l, af: [3, 6, 15] },
            1 => { reset: Input<Floating>, afr: L/l, af: [3, 6, 8, 15] },
            2 => { reset: Input<Floating>, afr: L/l, af: [3, 15] },
            3 => { reset: AF0, afr: L/l, af: [0, 1, 3, 6, 7, 15] },
            4 => { reset: AF0, afr: L/l, af: [0, 1, 3, 6, 7, 10, 15] },
            5 => { reset: Input<Floating>, afr: L/l, af: [1, 4, 6, 7, 8, 10, 15] },
            6 => { reset: Input<Floating>, afr: L/l, af: [1, 3, 4, 7, 15] },
            7 => { reset: Input<Floating>, afr: L/l, af: [1, 3, 4, 7, 15] },
            8 => { reset: Input<Floating>, afr: H/h, af: [1, 3, 4, 7, 9, 12, 15] },
            9 => { reset: Input<Floating>, afr: H/h, af: [1, 4, 6, 7, 8, 9, 15] },
            10 => { reset: Input<Floating>, afr: H/h, af: [1, 3, 7, 15] },
            11 => { reset: Input<Floating>, afr: H/h, af: [1, 3, 7, 15] },
            12 => { reset: Input<Floating>, afr: H/h, af: [3, 4, 5, 6, 7, 15] },
            13 => { reset: Input<Floating>, afr: H/h, af: [3, 5, 6, 7, 15] },
            14 => { reset: Input<Floating>, afr: H/h, af: [1, 3, 5, 6, 7, 15] },
            15 => { reset: Input<Floating>, afr: H/h, af: [0, 1, 2, 4, 5, 15] },
        ],
    },
    {
        port: (C/c, pac: gpioc),
        pins: [
            0 => { reset: Input<Floating>, afr: L/l, af: [1, 2] },
            1 => { reset: Input<Floating>, afr: L/l, af: [1, 2] },
            2 => { reset: Input<Floating>, afr: L/l, af: [1, 2] },
            3 => { reset: Input<Floating>, afr: L/l, af: [1, 2, 6] },
            4 => { reset: Input<Floating>, afr: L/l, af: [1, 2, 7] },
            5 => { reset: Input<Floating>, afr: L/l, af: [1, 2, 3, 7] },
            6 => { reset: Input<Floating>, afr: L/l, af: [1, 6, 7] },
            7 => { reset: Input<Floating>, afr: L/l, af: [1, 6] },
            8 => { reset: Input<Floating>, afr: H/h, af: [1] },
            9 => { reset: Input<Floating>, afr: H/h, af: [1, 3, 5] },
            10 => { reset: Input<Floating>, afr: H/h, af: [1, 6, 7] },
            11 => { reset: Input<Floating>, afr: H/h, af: [1, 6, 7] },
            12 => { reset: Input<Floating>, afr: H/h, af: [1, 6, 7] },
            13 => { reset: Input<Floating>, afr: H/h, af: [4] },
            14 => { reset: Input<Floating>, afr: H/h, af: [] },
            15 => { reset: Input<Floating>, afr: H/h, af: [] },
        ],
    },
    {
        port: (D/d, pac: gpioc),
        pins: [
            2 => { reset: Input<Floating>, afr: L/l, af: [1] },
        ],
    },
    {
        port: (F/f, pac: gpioc),
        pins: [
            0 => { reset: Input<Floating>, afr: L/l, af: [4, 5, 6] },
            1 => { reset: Input<Floating>, afr: L/l, af: [4, 5] },
        ],
    },
]);

#[cfg(feature = "gpio-f303e")]
gpio!([
    {
        port: (A/a, pac: gpioa),
        pins: [
            0 => { reset: Input<Floating>, afr: L/l, af: [1, 3, 7, 8, 9, 10, 15] },
            1 => { reset: Input<Floating>, afr: L/l, af: [0, 1, 3, 7, 9, 15] },
            2 => { reset: Input<Floating>, afr: L/l, af: [1, 3, 7, 8, 9, 15] },
            3 => { reset: Input<Floating>, afr: L/l, af: [1, 3, 7, 9, 15] },
            4 => { reset: Input<Floating>, afr: L/l, af: [2, 3, 5, 6, 7, 15] },
            5 => { reset: Input<Floating>, afr: L/l, af: [1, 3, 5, 15] },
            6 => { reset: Input<Floating>, afr: L/l, af: [1, 2, 3, 4, 5, 6, 8, 15] },
            7 => { reset: Input<Floating>, afr: L/l, af: [1, 2, 3, 4, 5, 6, 15] },
            8 => { reset: Input<Floating>, afr: H/h, af: [0, 3, 4, 5, 6, 7, 8, 10, 15] },
            9 => { reset: Input<Floating>, afr: H/h, af: [2, 3, 4, 5, 6, 7, 8, 9, 10, 15] },
            10 => { reset: Input<Floating>, afr: H/h, af: [1, 3, 4, 5, 6, 7, 8, 10, 11, 15] },
            11 => { reset: Input<Floating>, afr: H/h, af: [5, 6, 7, 8, 9, 10, 11, 12, 15] },
            12 => { reset: Input<Floating>, afr: H/h, af: [1, 5, 6, 7, 8, 9, 10, 11, 15] },
            13 => { reset: AF0, afr: H/h, af: [0, 1, 3, 5, 7, 10, 15] },
            14 => { reset: AF0, afr: H/h, af: [0, 3, 4, 5, 6, 7, 15] },
            15 => { reset: AF0, afr: H/h, af: [0, 1, 2, 3, 4, 5, 6, 7, 9, 15] },
        ],
    },
    {
        port: (B/b, pac: gpiob),
        pins: [
            0 => { reset: Input<Floating>, afr: L/l, af: [2, 3, 4, 6, 15] },
            1 => { reset: Input<Floating>, afr: L/l, af: [2, 3, 4, 6, 8, 15] },
            2 => { reset: Input<Floating>, afr: L/l, af: [3, 15] },
            3 => { reset: AF0, afr: L/l, af: [0, 1, 2, 3, 4, 5, 6, 7, 10, 15] },
            4 => { reset: AF0, afr: L/l, af: [0, 1, 2, 3, 4, 5, 6, 7, 10, 15] },
            5 => { reset: Input<Floating>, afr: L/l, af: [1, 2, 3, 4, 5, 6, 7, 8, 10, 15] },
            6 => { reset: Input<Floating>, afr: L/l, af: [1, 2, 3, 4, 5, 6, 7, 10, 15] },
            7 => { reset: Input<Floating>, afr: L/l, af: [1, 2, 3, 4, 5, 7, 10, 12, 15] },
            8 => { reset: Input<Floating>, afr: H/h, af: [1, 2, 3, 4, 7, 8, 9, 10, 12, 15] },
            9 => { reset: Input<Floating>, afr: H/h, af: [1, 2, 4, 6, 7, 8, 9, 10, 15] },
            10 => { reset: Input<Floating>, afr: H/h, af: [1, 3, 7, 15] },
            11 => { reset: Input<Floating>, afr: H/h, af: [1, 3, 7, 15] },
            12 => { reset: Input<Floating>, afr: H/h, af: [3, 4, 5, 6, 7, 15] },
            13 => { reset: Input<Floating>, afr: H/h, af: [3, 5, 6, 7, 15] },
            14 => { reset: Input<Floating>, afr: H/h, af: [1, 3, 5, 6, 7, 15] },
            15 => { reset: Input<Floating>, afr: H/h, af: [0, 1, 2, 4, 5, 15] },
        ],
    },
    {
        port: (C/c, pac: gpioc),
        pins: [
            0 => { reset: Input<Floating>, afr: L/l, af: [1, 2] },
            1 => { reset: Input<Floating>, afr: L/l, af: [1, 2] },
            2 => { reset: Input<Floating>, afr: L/l, af: [1, 2, 3] },
            3 => { reset: Input<Floating>, afr: L/l, af: [1, 2, 6] },
            4 => { reset: Input<Floating>, afr: L/l, af: [1, 2, 7] },
            5 => { reset: Input<Floating>, afr: L/l, af: [1, 2, 3, 7] },
            6 => { reset: Input<Floating>, afr: L/l, af: [1, 2, 4, 6, 7] },
            7 => { reset: Input<Floating>, afr: L/l, af: [1, 2, 4, 6, 7] },
            8 => { reset: Input<Floating>, afr: H/h, af: [1, 2, 4, 7] },
            9 => { reset: Input<Floating>, afr: H/h, af: [1, 2, 3, 4, 5, 6] },
            10 => { reset: Input<Floating>, afr: H/h, af: [1, 4, 5, 6, 7] },
            11 => { reset: Input<Floating>, afr: H/h, af: [1, 4, 5, 6, 7] },
            12 => { reset: Input<Floating>, afr: H/h, af: [1, 4, 5, 6, 7] },
            13 => { reset: Input<Floating>, afr: H/h, af: [1, 4] },
            14 => { reset: Input<Floating>, afr: H/h, af: [1] },
            15 => { reset: Input<Floating>, afr: H/h, af: [1] },
        ],
    },
    {
        port: (D/d, pac: gpioc),
        pins: [
            0 => { reset: Input<Floating>, afr: L/l, af: [1, 7, 12] },
            1 => { reset: Input<Floating>, afr: L/l, af: [1, 4, 6, 7, 12] },
            2 => { reset: Input<Floating>, afr: L/l, af: [1, 2, 4, 5] },
            3 => { reset: Input<Floating>, afr: L/l, af: [1, 2, 7, 12] },
            4 => { reset: Input<Floating>, afr: L/l, af: [1, 2, 7, 12] },
            5 => { reset: Input<Floating>, afr: L/l, af: [1, 7, 12] },
            6 => { reset: Input<Floating>, afr: L/l, af: [1, 2, 7, 12] },
            7 => { reset: Input<Floating>, afr: L/l, af: [1, 2, 7, 12] },
            8 => { reset: Input<Floating>, afr: H/h, af: [1, 7, 12] },
            9 => { reset: Input<Floating>, afr: H/h, af: [1, 7, 12] },
            10 => { reset: Input<Floating>, afr: H/h, af: [1, 7, 12] },
            11 => { reset: Input<Floating>, afr: H/h, af: [1, 7, 12] },
            12 => { reset: Input<Floating>, afr: H/h, af: [1, 2, 3, 7, 12] },
            13 => { reset: Input<Floating>, afr: H/h, af: [1, 2, 3, 12] },
            14 => { reset: Input<Floating>, afr: H/h, af: [1, 2, 3, 12] },
            15 => { reset: Input<Floating>, afr: H/h, af: [1, 2, 3, 6, 12] },
        ],
    },
    {
        port: (E/e, pac: gpioc),
        pins: [
            0 => { reset: Input<Floating>, afr: L/l, af: [1, 2, 4, 6, 7, 12] },
            1 => { reset: Input<Floating>, afr: L/l, af: [1, 4, 6, 7, 12] },
            2 => { reset: Input<Floating>, afr: L/l, af: [0, 1, 2, 3, 5, 6, 12] },
            3 => { reset: Input<Floating>, afr: L/l, af: [0, 1, 2, 3, 5, 6, 12] },
            4 => { reset: Input<Floating>, afr: L/l, af: [0, 1, 2, 3, 5, 6, 12] },
            5 => { reset: Input<Floating>, afr: L/l, af: [0, 1, 2, 3, 5, 6, 12] },
            6 => { reset: Input<Floating>, afr: L/l, af: [0, 1, 5, 6, 12] },
            7 => { reset: Input<Floating>, afr: L/l, af: [1, 2, 12] },
            8 => { reset: Input<Floating>, afr: H/h, af: [1, 2, 12] },
            9 => { reset: Input<Floating>, afr: H/h, af: [1, 2, 12] },
            10 => { reset: Input<Floating>, afr: H/h, af: [1, 2, 12] },
            11 => { reset: Input<Floating>, afr: H/h, af: [1, 2, 5, 12] },
            12 => { reset: Input<Floating>, afr: H/h, af: [1, 2, 5, 12] },
            13 => { reset: Input<Floating>, afr: H/h, af: [1, 2, 5, 12] },
            14 => { reset: Input<Floating>, afr: H/h, af: [1, 2, 5, 6, 12] },
            15 => { reset: Input<Floating>, afr: H/h, af: [1, 2, 7, 12] },
        ],
    },
    {
        port: (F/f, pac: gpioc),
        pins: [
            0 => { reset: Input<Floating>, afr: L/l, af: [1, 4, 5, 6] },
            1 => { reset: Input<Floating>, afr: L/l, af: [1, 4, 5] },
            2 => { reset: Input<Floating>, afr: L/l, af: [1, 2, 12] },
            3 => { reset: Input<Floating>, afr: L/l, af: [1, 2, 12] },
            4 => { reset: Input<Floating>, afr: L/l, af: [1, 2, 3, 12] },
            5 => { reset: Input<Floating>, afr: L/l, af: [1, 2, 12] },
            6 => { reset: Input<Floating>, afr: L/l, af: [1, 2, 4, 7, 12] },
            7 => { reset: Input<Floating>, afr: L/l, af: [1, 2, 12] },
            8 => { reset: Input<Floating>, afr: H/h, af: [1, 2, 12] },
            9 => { reset: Input<Floating>, afr: H/h, af: [1, 2, 3, 5, 12] },
            10 => { reset: Input<Floating>, afr: H/h, af: [1, 2, 3, 5, 12] },
            11 => { reset: Input<Floating>, afr: H/h, af: [1, 2] },
            12 => { reset: Input<Floating>, afr: H/h, af: [1, 2, 12] },
            13 => { reset: Input<Floating>, afr: H/h, af: [1, 2, 12] },
            14 => { reset: Input<Floating>, afr: H/h, af: [1, 2, 12] },
            15 => { reset: Input<Floating>, afr: H/h, af: [1, 2, 12] },
        ],
    },
    {
        port: (G/g, pac: gpioc),
        pins: [
            0 => { reset: Input<Floating>, afr: L/l, af: [1, 2, 12] },
            1 => { reset: Input<Floating>, afr: L/l, af: [1, 2, 12] },
            2 => { reset: Input<Floating>, afr: L/l, af: [1, 2, 12] },
            3 => { reset: Input<Floating>, afr: L/l, af: [1, 2, 12] },
            4 => { reset: Input<Floating>, afr: L/l, af: [1, 2, 12] },
            5 => { reset: Input<Floating>, afr: L/l, af: [1, 2, 12] },
            6 => { reset: Input<Floating>, afr: L/l, af: [1, 12] },
            7 => { reset: Input<Floating>, afr: L/l, af: [1, 12] },
            8 => { reset: Input<Floating>, afr: H/h, af: [1] },
            9 => { reset: Input<Floating>, afr: H/h, af: [1, 12] },
            10 => { reset: Input<Floating>, afr: H/h, af: [1, 12] },
            11 => { reset: Input<Floating>, afr: H/h, af: [1, 12] },
            12 => { reset: Input<Floating>, afr: H/h, af: [1, 12] },
            13 => { reset: Input<Floating>, afr: H/h, af: [1, 12] },
            14 => { reset: Input<Floating>, afr: H/h, af: [1, 12] },
            15 => { reset: Input<Floating>, afr: H/h, af: [1] },
        ],
    },
    {
        port: (H/h, pac: gpioc),
        pins: [
            0 => { reset: Input<Floating>, afr: L/l, af: [1, 2, 12] },
            1 => { reset: Input<Floating>, afr: L/l, af: [1, 2, 12] },
            2 => { reset: Input<Floating>, afr: L/l, af: [1] },
        ],
    },
]);

#[cfg(feature = "gpio-f303")]
gpio!([
    {
        port: (A/a, pac: gpioa),
        pins: [
            0 => { reset: Input<Floating>, afr: L/l, af: [1, 3, 7, 8, 9, 10, 15] },
            1 => { reset: Input<Floating>, afr: L/l, af: [0, 1, 3, 7, 9, 15] },
            2 => { reset: Input<Floating>, afr: L/l, af: [1, 3, 7, 8, 9, 15] },
            3 => { reset: Input<Floating>, afr: L/l, af: [1, 3, 7, 9, 15] },
            4 => { reset: Input<Floating>, afr: L/l, af: [2, 3, 5, 6, 7, 15] },
            5 => { reset: Input<Floating>, afr: L/l, af: [1, 3, 5, 15] },
            6 => { reset: Input<Floating>, afr: L/l, af: [1, 2, 3, 4, 5, 6, 8, 15] },
            7 => { reset: Input<Floating>, afr: L/l, af: [1, 2, 3, 4, 5, 6, 8, 15] },
            8 => { reset: Input<Floating>, afr: H/h, af: [0, 4, 5, 6, 7, 8, 10, 15] },
            9 => { reset: Input<Floating>, afr: H/h, af: [3, 4, 5, 6, 7, 8, 9, 10, 15] },
            10 => { reset: Input<Floating>, afr: H/h, af: [1, 3, 4, 6, 7, 8, 10, 11, 15] },
            11 => { reset: Input<Floating>, afr: H/h, af: [6, 7, 8, 9, 10, 11, 12, 14, 15] },
            12 => { reset: Input<Floating>, afr: H/h, af: [1, 6, 7, 8, 9, 10, 11, 14, 15] },
            13 => { reset: AF0, afr: H/h, af: [0, 1, 3, 5, 7, 10, 15] },
            14 => { reset: AF0, afr: H/h, af: [0, 3, 4, 5, 6, 7, 15] },
            15 => { reset: AF0, afr: H/h, af: [0, 1, 2, 4, 5, 6, 7, 9, 15] },
        ],
    },
    {
        port: (B/b, pac: gpiob),
        pins: [
            0 => { reset: Input<Floating>, afr: L/l, af: [2, 3, 4, 6, 15] },
            1 => { reset: Input<Floating>, afr: L/l, af: [2, 3, 4, 6, 8, 15] },
            2 => { reset: Input<Floating>, afr: L/l, af: [3, 15] },
            3 => { reset: AF0, afr: L/l, af: [0, 1, 2, 3, 4, 5, 6, 7, 10, 15] },
            4 => { reset: AF0, afr: L/l, af: [0, 1, 2, 3, 4, 5, 6, 7, 10, 15] },
            5 => { reset: Input<Floating>, afr: L/l, af: [1, 2, 3, 4, 5, 6, 7, 10, 15] },
            6 => { reset: Input<Floating>, afr: L/l, af: [1, 2, 3, 4, 5, 6, 7, 10, 15] },
            7 => { reset: Input<Floating>, afr: L/l, af: [1, 2, 3, 4, 5, 7, 10, 15] },
            8 => { reset: Input<Floating>, afr: H/h, af: [1, 2, 3, 4, 8, 9, 10, 12, 15] },
            9 => { reset: Input<Floating>, afr: H/h, af: [1, 2, 4, 6, 8, 9, 10, 15] },
            10 => { reset: Input<Floating>, afr: H/h, af: [1, 3, 7, 15] },
            11 => { reset: Input<Floating>, afr: H/h, af: [1, 3, 7, 15] },
            12 => { reset: Input<Floating>, afr: H/h, af: [3, 4, 5, 6, 7, 15] },
            13 => { reset: Input<Floating>, afr: H/h, af: [3, 5, 6, 7, 15] },
            14 => { reset: Input<Floating>, afr: H/h, af: [1, 3, 5, 6, 7, 15] },
            15 => { reset: Input<Floating>, afr: H/h, af: [0, 1, 2, 4, 5, 15] },
        ],
    },
    {
        port: (C/c, pac: gpioc),
        pins: [
            0 => { reset: Input<Floating>, afr: L/l, af: [1] },
            1 => { reset: Input<Floating>, afr: L/l, af: [1] },
            2 => { reset: Input<Floating>, afr: L/l, af: [1, 3] },
            3 => { reset: Input<Floating>, afr: L/l, af: [1, 6] },
            4 => { reset: Input<Floating>, afr: L/l, af: [1, 7] },
            5 => { reset: Input<Floating>, afr: L/l, af: [1, 3, 7] },
            6 => { reset: Input<Floating>, afr: L/l, af: [1, 2, 4, 6, 7] },
            7 => { reset: Input<Floating>, afr: L/l, af: [1, 2, 4, 6, 7] },
            8 => { reset: Input<Floating>, afr: H/h, af: [1, 2, 4, 7] },
            9 => { reset: Input<Floating>, afr: H/h, af: [1, 2, 4, 5, 6] },
            10 => { reset: Input<Floating>, afr: H/h, af: [1, 4, 5, 6, 7] },
            11 => { reset: Input<Floating>, afr: H/h, af: [1, 4, 5, 6, 7] },
            12 => { reset: Input<Floating>, afr: H/h, af: [1, 4, 5, 6, 7] },
            13 => { reset: Input<Floating>, afr: H/h, af: [4] },
            14 => { reset: Input<Floating>, afr: H/h, af: [] },
            15 => { reset: Input<Floating>, afr: H/h, af: [] },
        ],
    },
    {
        port: (D/d, pac: gpioc),
        pins: [
            0 => { reset: Input<Floating>, afr: L/l, af: [1, 7] },
            1 => { reset: Input<Floating>, afr: L/l, af: [1, 4, 6, 7] },
            2 => { reset: Input<Floating>, afr: L/l, af: [1, 2, 4, 5] },
            3 => { reset: Input<Floating>, afr: L/l, af: [1, 2, 7] },
            4 => { reset: Input<Floating>, afr: L/l, af: [1, 2, 7] },
            5 => { reset: Input<Floating>, afr: L/l, af: [1, 7] },
            6 => { reset: Input<Floating>, afr: L/l, af: [1, 2, 7] },
            7 => { reset: Input<Floating>, afr: L/l, af: [1, 2, 7] },
            8 => { reset: Input<Floating>, afr: H/h, af: [1, 7] },
            9 => { reset: Input<Floating>, afr: H/h, af: [1, 7] },
            10 => { reset: Input<Floating>, afr: H/h, af: [1, 7] },
            11 => { reset: Input<Floating>, afr: H/h, af: [1, 7] },
            12 => { reset: Input<Floating>, afr: H/h, af: [1, 2, 3, 7] },
            13 => { reset: Input<Floating>, afr: H/h, af: [1, 2, 3] },
            14 => { reset: Input<Floating>, afr: H/h, af: [1, 2, 3] },
            15 => { reset: Input<Floating>, afr: H/h, af: [1, 2, 3, 6] },
        ],
    },
    {
        port: (E/e, pac: gpioc),
        pins: [
            0 => { reset: Input<Floating>, afr: L/l, af: [1, 2, 4, 7] },
            1 => { reset: Input<Floating>, afr: L/l, af: [1, 4, 7] },
            2 => { reset: Input<Floating>, afr: L/l, af: [0, 1, 2, 3] },
            3 => { reset: Input<Floating>, afr: L/l, af: [0, 1, 2, 3] },
            4 => { reset: Input<Floating>, afr: L/l, af: [0, 1, 2, 3] },
            5 => { reset: Input<Floating>, afr: L/l, af: [0, 1, 2, 3] },
            6 => { reset: Input<Floating>, afr: L/l, af: [0, 1] },
            7 => { reset: Input<Floating>, afr: L/l, af: [1, 2] },
            8 => { reset: Input<Floating>, afr: H/h, af: [1, 2] },
            9 => { reset: Input<Floating>, afr: H/h, af: [1, 2] },
            10 => { reset: Input<Floating>, afr: H/h, af: [1, 2] },
            11 => { reset: Input<Floating>, afr: H/h, af: [1, 2] },
            12 => { reset: Input<Floating>, afr: H/h, af: [1, 2] },
            13 => { reset: Input<Floating>, afr: H/h, af: [1, 2] },
            14 => { reset: Input<Floating>, afr: H/h, af: [1, 2, 6] },
            15 => { reset: Input<Floating>, afr: H/h, af: [1, 2, 7] },
        ],
    },
    {
        port: (F/f, pac: gpioc),
        pins: [
            0 => { reset: Input<Floating>, afr: L/l, af: [4, 6] },
            1 => { reset: Input<Floating>, afr: L/l, af: [4] },
            2 => { reset: Input<Floating>, afr: L/l, af: [1] },
            4 => { reset: Input<Floating>, afr: L/l, af: [1, 2] },
            6 => { reset: Input<Floating>, afr: L/l, af: [1, 2, 4, 7] },
            9 => { reset: Input<Floating>, afr: H/h, af: [1, 3, 5] },
            10 => { reset: Input<Floating>, afr: H/h, af: [1, 3, 5] },
        ],
    },
]);

#[cfg(feature = "gpio-f333")]
gpio!([
    {
        port: (A/a, pac: gpioa),
        pins: [
            0 => { reset: Input<Floating>, afr: L/l, af: [1, 3, 7, 15] },
            1 => { reset: Input<Floating>, afr: L/l, af: [1, 3, 7, 9, 15] },
            2 => { reset: Input<Floating>, afr: L/l, af: [1, 3, 7, 8, 9, 15] },
            3 => { reset: Input<Floating>, afr: L/l, af: [1, 3, 7, 9, 15] },
            4 => { reset: Input<Floating>, afr: L/l, af: [2, 3, 5, 7, 15] },
            5 => { reset: Input<Floating>, afr: L/l, af: [1, 3, 5, 15] },
            6 => { reset: Input<Floating>, afr: L/l, af: [1, 2, 3, 5, 6, 13, 15] },
            7 => { reset: Input<Floating>, afr: L/l, af: [1, 2, 3, 5, 6, 15] },
            8 => { reset: Input<Floating>, afr: H/h, af: [0, 6, 7, 13, 15] },
            9 => { reset: Input<Floating>, afr: H/h, af: [3, 6, 7, 9, 10, 13, 15] },
            10 => { reset: Input<Floating>, afr: H/h, af: [1, 3, 6, 7, 8, 10, 13, 15] },
            11 => { reset: Input<Floating>, afr: H/h, af: [6, 7, 9, 11, 12, 13, 15] },
            12 => { reset: Input<Floating>, afr: H/h, af: [1, 6, 7, 8, 9, 11, 13, 15] },
            13 => { reset: AF0, afr: H/h, af: [0, 1, 3, 5, 7, 15] },
            14 => { reset: AF0, afr: H/h, af: [0, 3, 4, 6, 7, 15] },
            15 => { reset: AF0, afr: H/h, af: [0, 1, 3, 4, 5, 7, 9, 13, 15] },
        ],
    },
    {
        port: (B/b, pac: gpiob),
        pins: [
            0 => { reset: Input<Floating>, afr: L/l, af: [2, 3, 6, 15] },
            1 => { reset: Input<Floating>, afr: L/l, af: [2, 3, 6, 8, 13, 15] },
            2 => { reset: Input<Floating>, afr: L/l, af: [3, 13, 15] },
            3 => { reset: AF0, afr: L/l, af: [0, 1, 3, 5, 7, 10, 12, 13, 15] },
            4 => { reset: AF0, afr: L/l, af: [0, 1, 2, 3, 5, 7, 10, 13, 15] },
            5 => { reset: Input<Floating>, afr: L/l, af: [1, 2, 4, 5, 7, 10, 13, 15] },
            6 => { reset: Input<Floating>, afr: L/l, af: [1, 3, 4, 7, 12, 13, 15] },
            7 => { reset: Input<Floating>, afr: L/l, af: [1, 3, 4, 7, 10, 13, 15] },
            8 => { reset: Input<Floating>, afr: H/h, af: [1, 3, 4, 7, 9, 12, 13, 15] },
            9 => { reset: Input<Floating>, afr: H/h, af: [1, 4, 6, 7, 8, 9, 13, 15] },
            10 => { reset: Input<Floating>, afr: H/h, af: [1, 3, 7, 13, 15] },
            11 => { reset: Input<Floating>, afr: H/h, af: [1, 3, 7, 13, 15] },
            12 => { reset: Input<Floating>, afr: H/h, af: [3, 6, 7, 13, 15] },
            13 => { reset: Input<Floating>, afr: H/h, af: [3, 6, 7, 13, 15] },
            14 => { reset: Input<Floating>, afr: H/h, af: [1, 3, 6, 7, 13, 15] },
            15 => { reset: Input<Floating>, afr: H/h, af: [1, 2, 4, 13, 15] },
        ],
    },
    {
        port: (C/c, pac: gpioc),
        pins: [
            0 => { reset: Input<Floating>, afr: L/l, af: [1, 2] },
            1 => { reset: Input<Floating>, afr: L/l, af: [1, 2] },
            2 => { reset: Input<Floating>, afr: L/l, af: [1, 2] },
            3 => { reset: Input<Floating>, afr: L/l, af: [1, 2, 6] },
            4 => { reset: Input<Floating>, afr: L/l, af: [1, 2, 7] },
            5 => { reset: Input<Floating>, afr: L/l, af: [1, 2, 3, 7] },
            6 => { reset: Input<Floating>, afr: L/l, af: [1, 2, 3, 7] },
            7 => { reset: Input<Floating>, afr: L/l, af: [1, 2, 3] },
            8 => { reset: Input<Floating>, afr: H/h, af: [1, 2, 3] },
            9 => { reset: Input<Floating>, afr: H/h, af: [1, 2, 3] },
            10 => { reset: Input<Floating>, afr: H/h, af: [1, 7] },
            11 => { reset: Input<Floating>, afr: H/h, af: [1, 3, 7] },
            12 => { reset: Input<Floating>, afr: H/h, af: [1, 3, 7] },
            13 => { reset: Input<Floating>, afr: H/h, af: [4] },
            14 => { reset: Input<Floating>, afr: H/h, af: [] },
            15 => { reset: Input<Floating>, afr: H/h, af: [] },
        ],
    },
    {
        port: (D/d, pac: gpioc),
        pins: [
            2 => { reset: Input<Floating>, afr: L/l, af: [1, 2] },
        ],
    },
    {
        port: (F/f, pac: gpioc),
        pins: [
            0 => { reset: Input<Floating>, afr: L/l, af: [6] },
            1 => { reset: Input<Floating>, afr: L/l, af: [] },
        ],
    },
]);

#[cfg(feature = "gpio-f373")]
gpio!([
    {
        port: (A/a, pac: gpioa),
        pins: [
            0 => { reset: Input<Floating>, afr: L/l, af: [1, 2, 3, 7, 8, 11, 15] },
            1 => { reset: Input<Floating>, afr: L/l, af: [0, 1, 2, 3, 6, 7, 9, 11, 15] },
            2 => { reset: Input<Floating>, afr: L/l, af: [1, 2, 3, 6, 7, 8, 9, 11, 15] },
            3 => { reset: Input<Floating>, afr: L/l, af: [1, 2, 3, 6, 7, 9, 11, 15] },
            4 => { reset: Input<Floating>, afr: L/l, af: [2, 3, 5, 6, 7, 10, 15] },
            5 => { reset: Input<Floating>, afr: L/l, af: [1, 3, 5, 7, 9, 10, 15] },
            6 => { reset: Input<Floating>, afr: L/l, af: [1, 2, 3, 5, 8, 9, 15] },
            7 => { reset: Input<Floating>, afr: L/l, af: [1, 2, 3, 5, 8, 9, 15] },
            8 => { reset: Input<Floating>, afr: H/h, af: [0, 2, 4, 5, 7, 10, 15] },
            9 => { reset: Input<Floating>, afr: H/h, af: [2, 3, 4, 5, 7, 9, 10, 15] },
            10 => { reset: Input<Floating>, afr: H/h, af: [1, 3, 4, 5, 7, 9, 10, 15] },
            11 => { reset: Input<Floating>, afr: H/h, af: [2, 5, 6, 7, 8, 9, 10, 14, 15] },
            12 => { reset: Input<Floating>, afr: H/h, af: [1, 2, 6, 7, 8, 9, 10, 14, 15] },
            13 => { reset: AF0, afr: H/h, af: [0, 1, 2, 3, 5, 6, 7, 10, 15] },
            14 => { reset: AF0, afr: H/h, af: [0, 3, 4, 10, 15] },
            15 => { reset: AF0, afr: H/h, af: [0, 1, 3, 4, 5, 6, 10, 15] },
        ],
    },
    {
        port: (B/b, pac: gpiob),
        pins: [
            0 => { reset: Input<Floating>, afr: L/l, af: [2, 3, 5, 10, 15] },
            1 => { reset: Input<Floating>, afr: L/l, af: [2, 3, 15] },
            2 => { reset: Input<Floating>, afr: L/l, af: [15] },
            3 => { reset: AF0, afr: L/l, af: [0, 1, 2, 3, 5, 6, 7, 9, 10, 15] },
            4 => { reset: AF0, afr: L/l, af: [0, 1, 2, 3, 5, 6, 7, 9, 10, 15] },
            5 => { reset: Input<Floating>, afr: L/l, af: [1, 2, 4, 5, 6, 7, 10, 11, 15] },
            6 => { reset: Input<Floating>, afr: L/l, af: [1, 2, 3, 4, 7, 9, 10, 11, 15] },
            7 => { reset: Input<Floating>, afr: L/l, af: [1, 2, 3, 4, 7, 9, 10, 11, 15] },
            8 => { reset: Input<Floating>, afr: H/h, af: [1, 2, 3, 4, 5, 6, 7, 8, 9, 11, 15] },
            9 => { reset: Input<Floating>, afr: H/h, af: [1, 2, 4, 5, 6, 7, 8, 9, 11, 15] },
            10 => { reset: Input<Floating>, afr: H/h, af: [1, 3, 5, 6, 7, 15] },
            14 => { reset: Input<Floating>, afr: H/h, af: [1, 3, 5, 7, 9, 15] },
            15 => { reset: Input<Floating>, afr: H/h, af: [0, 1, 2, 3, 5, 9, 15] },
        ],
    },
    {
        port: (C/c, pac: gpioc),
        pins: [
            0 => { reset: Input<Floating>, afr: L/l, af: [1, 2] },
            1 => { reset: Input<Floating>, afr: L/l, af: [1, 2] },
            2 => { reset: Input<Floating>, afr: L/l, af: [1, 2, 5] },
            3 => { reset: Input<Floating>, afr: L/l, af: [1, 2, 5] },
            4 => { reset: Input<Floating>, afr: L/l, af: [1, 2, 3, 7] },
            5 => { reset: Input<Floating>, afr: L/l, af: [1, 3, 7] },
            6 => { reset: Input<Floating>, afr: L/l, af: [1, 2, 5] },
            7 => { reset: Input<Floating>, afr: L/l, af: [1, 2, 5] },
            8 => { reset: Input<Floating>, afr: H/h, af: [1, 2, 5] },
            9 => { reset: Input<Floating>, afr: H/h, af: [1, 2, 5] },
            10 => { reset: Input<Floating>, afr: H/h, af: [1, 2, 6, 7] },
            11 => { reset: Input<Floating>, afr: H/h, af: [1, 2, 6, 7] },
            12 => { reset: Input<Floating>, afr: H/h, af: [1, 2, 6, 7] },
            13 => { reset: Input<Floating>, afr: H/h, af: [] },
            14 => { reset: Input<Floating>, afr: H/h, af: [] },
            15 => { reset: Input<Floating>, afr: H/h, af: [] },
        ],
    },
    {
        port: (D/d, pac: gpiod),
        pins: [
            0 => { reset: Input<Floating>, afr: L/l, af: [1, 2, 7] },
            1 => { reset: Input<Floating>, afr: L/l, af: [1, 2, 7] },
            2 => { reset: Input<Floating>, afr: L/l, af: [1, 2] },
            3 => { reset: Input<Floating>, afr: L/l, af: [1, 5, 7] },
            4 => { reset: Input<Floating>, afr: L/l, af: [1, 5, 7] },
            5 => { reset: Input<Floating>, afr: L/l, af: [1, 7] },
            6 => { reset: Input<Floating>, afr: L/l, af: [1, 5, 7] },
            7 => { reset: Input<Floating>, afr: L/l, af: [1, 5, 7] },
            8 => { reset: Input<Floating>, afr: H/h, af: [1, 3, 5, 7] },
            9 => { reset: Input<Floating>, afr: H/h, af: [1, 3, 7] },
            10 => { reset: Input<Floating>, afr: H/h, af: [1, 7] },
            11 => { reset: Input<Floating>, afr: H/h, af: [1, 7] },
            12 => { reset: Input<Floating>, afr: H/h, af: [1, 2, 3, 7] },
            13 => { reset: Input<Floating>, afr: H/h, af: [1, 2, 3] },
            14 => { reset: Input<Floating>, afr: H/h, af: [1, 2, 3] },
            15 => { reset: Input<Floating>, afr: H/h, af: [1, 2, 3] },
        ],
    },
    {
        port: (E/e, pac: gpioc),
        pins: [
            0 => { reset: Input<Floating>, afr: L/l, af: [1, 2, 7] },
            1 => { reset: Input<Floating>, afr: L/l, af: [1, 7] },
            2 => { reset: Input<Floating>, afr: L/l, af: [0, 1, 3] },
            3 => { reset: Input<Floating>, afr: L/l, af: [0, 1, 3] },
            4 => { reset: Input<Floating>, afr: L/l, af: [0, 1, 3] },
            5 => { reset: Input<Floating>, afr: L/l, af: [0, 1, 3] },
            6 => { reset: Input<Floating>, afr: L/l, af: [0, 1] },
            7 => { reset: Input<Floating>, afr: L/l, af: [1] },
            8 => { reset: Input<Floating>, afr: H/h, af: [1] },
            9 => { reset: Input<Floating>, afr: H/h, af: [1] },
            10 => { reset: Input<Floating>, afr: H/h, af: [1] },
            11 => { reset: Input<Floating>, afr: H/h, af: [1] },
            12 => { reset: Input<Floating>, afr: H/h, af: [1] },
            13 => { reset: Input<Floating>, afr: H/h, af: [1] },
            14 => { reset: Input<Floating>, afr: H/h, af: [1] },
            15 => { reset: Input<Floating>, afr: H/h, af: [1, 7] },
        ],
    },
    {
        port: (F/f, pac: gpioc),
        pins: [
            0 => { reset: Input<Floating>, afr: L/l, af: [4] },
            1 => { reset: Input<Floating>, afr: L/l, af: [4] },
            2 => { reset: Input<Floating>, afr: L/l, af: [1, 4] },
            4 => { reset: Input<Floating>, afr: L/l, af: [1] },
            6 => { reset: Input<Floating>, afr: L/l, af: [1, 2, 4, 5, 7] },
            7 => { reset: Input<Floating>, afr: L/l, af: [1, 4, 7] },
            9 => { reset: Input<Floating>, afr: H/h, af: [1, 2] },
            10 => { reset: Input<Floating>, afr: H/h, af: [1] },
        ],
    },
]);<|MERGE_RESOLUTION|>--- conflicted
+++ resolved
@@ -361,7 +361,6 @@
     }
 }
 
-<<<<<<< HEAD
 impl<GPIO, INDEX, MODE> Pin<GPIO, INDEX, MODE>
 where
     // GPIO: Gpio + GpioMode,
@@ -378,21 +377,6 @@
             gpio: self.gpio,
             index: Ux(INDEX::U8),
             _mode: self._mode,
-=======
-        /// Fully erased pin
-        ///
-        /// This moves the pin type information to be known
-        /// at runtime, and erases the specific compile time type of the GPIO.
-        /// It does only matter, that it is a GPIO pin with a specific MODE.
-        ///
-        /// See [examples/gpio_erased.rs] as an example.
-        ///
-        /// [examples/gpio_erased.rs]: https://github.com/stm32-rs/stm32f3xx-hal/blob/v0.6.0/examples/gpio_erased.rs
-        pub struct PXx<MODE> {
-            i: u8,
-            gpio: Gpio,
-            _mode: PhantomData<MODE>,
->>>>>>> 31b1b63d
         }
     }
 }
@@ -531,19 +515,13 @@
             impl Gpio for $Gpiox {
                 type Reg = crate::pac::$gpioy::RegisterBlock;
 
-<<<<<<< HEAD
                 fn ptr(&self) -> *const Self::Reg {
                     $GPIOX::ptr()
                 }
             }
 
             paste::paste!{
-                #[doc = "All Pins and associated functions for GPIO Bank: " $GPIOX]
-=======
-        $(
-            paste::paste!{
                 #[doc = "All Pins and associated functions for GPIO Bank: `" $GPIOX "`"]
->>>>>>> 31b1b63d
                 pub mod $gpiox {
                     use core::marker::PhantomData;
 
@@ -676,163 +654,8 @@
                     pub type $PXx<MODE> = Pin<$Gpiox, Ux, MODE>;
 
                     $(
-<<<<<<< HEAD
-                        #[doc = "Pin " $PXi]
+                        #[doc = "Pin `" $PXi "`"]
                         pub type $PXi<MODE> = Pin<$Gpiox, $Ui, MODE>;
-=======
-                        paste::paste! {
-                            #[doc = "Pin `" $PXi "`"]
-                            pub struct $PXi<MODE> {
-                                _mode: PhantomData<MODE>,
-                            }
-                        }
-
-                        impl<MODE> $PXi<MODE> {
-                            $(
-                                // /// Configures the pin to serve as a specific alternate function
-                                paste::paste!{
-                                    #[doc = "Configures `" $PXi "` to serve as alternate function: `" $AFi "`"]
-                                    pub fn $into_afi(
-                                        self,
-                                        moder: &mut MODER,
-                                        afr: &mut $AFR,
-                                    ) -> $PXi<$AFi> {
-                                        moder.moder().modify(|_, w| w.$moderi().alternate());
-                                        afr.afr().modify(|_, w| w.$afri().$afi());
-                                        $PXi { _mode: PhantomData }
-                                    }
-                                }
-                            )*
-
-                            /// Configures the pin to operate as a floating input pin
-                            pub fn into_floating_input(
-                                self,
-                                moder: &mut MODER,
-                                pupdr: &mut PUPDR,
-                            ) -> $PXi<Input<Floating>> {
-                                moder.moder().modify(|_, w| w.$moderi().input());
-                                pupdr.pupdr().modify(|_,w| w.$pupdri().floating());
-                                $PXi { _mode: PhantomData }
-                            }
-
-                            /// Configures the pin to operate as a pulled down input pin
-                            pub fn into_pull_down_input(
-                                self,
-                                moder: &mut MODER,
-                                pupdr: &mut PUPDR,
-                            ) -> $PXi<Input<PullDown>> {
-                                moder.moder().modify(|_, w| w.$moderi().input());
-                                pupdr.pupdr().modify(|_,w| w.$pupdri().pull_down());
-                                $PXi { _mode: PhantomData }
-                            }
-
-                            /// Configures the pin to operate as a pulled up input pin
-                            pub fn into_pull_up_input(
-                                self,
-                                moder: &mut MODER,
-                                pupdr: &mut PUPDR,
-                            ) -> $PXi<Input<PullUp>> {
-                                moder.moder().modify(|_, w| w.$moderi().input());
-                                pupdr.pupdr().modify(|_,w| w.$pupdri().pull_up());
-                                $PXi { _mode: PhantomData }
-                            }
-
-                            /// Configures the pin to operate as an open drain output pin
-                            pub fn into_open_drain_output(
-                                self,
-                                moder: &mut MODER,
-                                otyper: &mut OTYPER,
-                            ) -> $PXi<Output<OpenDrain>> {
-                                moder.moder().modify(|_, w| w.$moderi().output());
-                                otyper.otyper().modify(|_, w| w.$oti().open_drain());
-                                $PXi { _mode: PhantomData }
-                            }
-
-                            /// Configures the pin to operate as an push pull output pin
-                            pub fn into_push_pull_output(
-                                self,
-                                moder: &mut MODER,
-                                otyper: &mut OTYPER,
-                            ) -> $PXi<Output<PushPull>> {
-                                moder.moder().modify(|_, w| w.$moderi().output());
-                                otyper.otyper().modify(|_, w| w.$oti().push_pull());
-                                $PXi { _mode: PhantomData }
-                            }
-
-                            /// Configures the pin to operate as analog, with disabled schmitt trigger.
-                            /// This mode is suitable when the pin is connected to the DAC or ADC.
-                            pub fn into_analog(
-                                self,
-                                moder: &mut MODER,
-                                pupdr: &mut PUPDR,
-                            ) -> $PXi<Analog> {
-                                moder.moder().modify(|_, w| w.$moderi().analog());
-                                pupdr.pupdr().modify(|_,w| w.$pupdri().floating());
-                                $PXi { _mode: PhantomData }
-                            }
-                        }
-
-                        impl $PXi<Output<OpenDrain>> {
-                            /// Enables / disables the internal pull up
-                            pub fn internal_pull_up(&mut self, pupdr: &mut PUPDR, on: bool) {
-                                pupdr.pupdr().modify(|_, w| if on {
-                                    w.$pupdri().pull_up()
-                                } else {
-                                    w.$pupdri().floating()
-                                });
-                            }
-                        }
-
-                        impl<MODE> $PXi<Output<MODE>> {
-                            /// Erases the pin number from the type
-                            ///
-                            /// This is useful when you want to collect the pins into an array where you
-                            /// need all the elements to have the same type
-                            pub fn downgrade(self) -> $PXx<Output<MODE>> {
-                                $PXx {
-                                    i: $i,
-                                    _mode: self._mode,
-                                }
-                            }
-                        }
-
-                        impl<MODE> $PXi<Input<MODE>> {
-                            /// Erases the pin number from the type
-                            ///
-                            /// This is useful when you want to collect the pins into an array where you
-                            /// need all the elements to have the same type
-                            pub fn downgrade(self) -> $PXx<Input<MODE>> {
-                                $PXx {
-                                    i: $i,
-                                    _mode: self._mode,
-                                }
-                            }
-                        }
-
-                        impl<MODE> OutputPin for $PXi<Output<MODE>> {
-                            type Error = Infallible;
-
-                            fn set_high(&mut self) -> Result<(), Self::Error> {
-                                // NOTE(unsafe, write) atomic write to a stateless register
-                                unsafe { (*$GPIOX::ptr()).bsrr.write(|w| w.$bsi().set()) }
-                                Ok(())
-                            }
-
-                            fn set_low(&mut self) -> Result<(), Self::Error> {
-                                // NOTE(unsafe, write) atomic write to a stateless register
-                                unsafe { (*$GPIOX::ptr()).bsrr.write(|w| w.$bri().reset()) }
-                                Ok(())
-                            }
-                        }
-
-                        #[cfg(feature = "unproven")]
-                        impl<MODE> InputPin for $PXi<Input<MODE>> {
-                            type Error = Infallible;
-
-                            fn is_high(&self) -> Result<bool, Self::Error> {
-                                Ok(!self.is_low()?)
-                            }
->>>>>>> 31b1b63d
 
                         $(
                             impl<MODE> $IntoAfi for $PXi<MODE> {
