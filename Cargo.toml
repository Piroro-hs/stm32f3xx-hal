--- conflicted
+++ resolved
@@ -27,17 +27,13 @@
 cfg-if = "1.0"
 cortex-m = "0.6"
 cortex-m-rt = "0.6"
-doc-comment = "0.3"
 embedded-dma = "0.1"
 embedded-hal = "0.2"
 nb = "0.1"
 paste = "1"
 rtcc = "0.2"
 stm32f3 = "0.12"
-<<<<<<< HEAD
 typenum = "1.12"
-=======
->>>>>>> 31b1b63d
 
 [dependencies.embedded-hal-can]
 version = "0.1.0"
