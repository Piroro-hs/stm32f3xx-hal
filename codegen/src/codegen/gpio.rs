use crate::cubemx::ip::gpio;
use anyhow::{Context, Result};
use once_cell::sync::Lazy;
use regex::Regex;
use std::collections::HashMap;

struct Port<'a> {
    id: char,
    pins: Vec<&'a gpio::Pin>,
}

pub fn gen_mappings(gpio_ips: &[gpio::Ip]) -> Result<()> {
    for ip in gpio_ips.iter() {
        println!();
        gen_gpio_ip(ip)?;
    }
    Ok(())
}

fn gen_gpio_ip(ip: &gpio::Ip) -> Result<()> {
    let feature = ip_version_to_feature(&ip.version)?;
    let ports = merge_pins_by_port(&ip.pins)?;

    println!(r#"#[cfg(feature = "{}")]"#, feature);
    gen_gpio_macro_call(&ports, &feature)?;
    Ok(())
}

fn ip_version_to_feature(ip_version: &str) -> Result<String> {
    static VERSION: Lazy<Regex> =
        Lazy::new(|| Regex::new(r"^STM32(?P<version>\w+)_gpio_v1_0$").unwrap());

    let captures = VERSION
        .captures(&ip_version)
        .with_context(|| format!("invalid GPIO IP version: {}", ip_version))?;

    let version = captures.name("version").unwrap().as_str();
    let feature = format!("gpio-{}", version.to_lowercase());
    Ok(feature)
}

fn merge_pins_by_port(pins: &[gpio::Pin]) -> Result<Vec<Port>> {
    let mut pins_by_port = HashMap::new();
    for pin in pins.iter() {
        pins_by_port
            .entry(pin.port()?)
            .and_modify(|e: &mut Vec<_>| e.push(pin))
            .or_insert_with(|| vec![pin]);
    }

    let mut ports = Vec::new();
    for (id, mut pins) in pins_by_port {
        pins.sort_by_key(|p| p.number().unwrap_or_default());
        pins.dedup_by_key(|p| p.number().unwrap_or_default());
        ports.push(Port { id, pins });
    }
    ports.sort_by_key(|p| p.id);

    Ok(ports)
}

fn gen_gpio_macro_call(ports: &[Port], feature: &str) -> Result<()> {
    println!("gpio!({{");

    gen_pac_list(ports, feature);

    println!("    ports: [");
    for port in ports {
        gen_port(port, feature)?;
    }
    println!("    ],");

    println!("}});");
    Ok(())
}

fn gen_pac_list(ports: &[Port], feature: &str) {
    let mut pac_modules: Vec<_> = ports
        .iter()
        .map(|port| get_port_pac_module(port, feature))
        .collect();
    pac_modules.sort_unstable();
    pac_modules.dedup();
    println!("    pacs: [{}],", pac_modules.join(", "));
}

fn gen_port(port: &Port, feature: &str) -> Result<()> {
    let pac_module = get_port_pac_module(port, feature);
    let port_index = match port.id {
        'A' => 0,
        'B' => 1,
        'C' => 2,
        'D' => 3,
        'E' => 4,
        'F' => 5,
        'G' => 6,
        'H' => 7,
        _ => unreachable!(),
    };

    println!("        {{");
    println!(
<<<<<<< HEAD
        "            port: ({}/{}, pac: {}),",
=======
        "            port: ({}/{}, {}, {}),",
>>>>>>> fa42567e
        port.id,
        port.id.to_lowercase(),
        port_index,
        pac_module,
    );
    println!("            pins: [");

    for pin in &port.pins {
        gen_pin(pin)?;
    }

    println!("            ],");
    println!("        }},");
    Ok(())
}

fn get_port_pac_module(port: &Port, feature: &str) -> &'static str {
    // The registers in ports A and B have different reset values due to the
    // presence of debug pins, so they get dedicated PAC modules.
    match port.id {
        'A' => "gpioa",
        'B' => "gpiob",
        'D' if feature == "gpio-f373" => "gpiod",
        _ => "gpioc",
    }
}

fn gen_pin(pin: &gpio::Pin) -> Result<()> {
    let nr = pin.number()?;
    let reset_mode = get_pin_reset_mode(pin)?;
    let afr = if nr < 8 { 'L' } else { 'H' };
    let af_numbers = get_pin_af_numbers(pin)?;

    println!(
        "                {} => {{ reset: {}, afr: {}, af: {:?} }},",
        nr, reset_mode, afr, af_numbers,
    );

    Ok(())
}

fn get_pin_reset_mode(pin: &gpio::Pin) -> Result<&'static str> {
    // Debug pins default to their debug function (AF0), everything else
    // defaults to input.
    let mode = match (pin.port()?, pin.number()?) {
        ('A', 13) | ('A', 14) | ('A', 15) | ('B', 3) | ('B', 4) => "AF0<PushPull>",
<<<<<<< HEAD
        _ => "Input<Floating>",
=======
        _ => "Input",
>>>>>>> fa42567e
    };
    Ok(mode)
}

fn get_pin_af_numbers(pin: &gpio::Pin) -> Result<Vec<u8>> {
    let mut numbers = Vec::new();
    for signal in &pin.pin_signals {
        numbers.push(signal.af()?);
    }

    numbers.sort_unstable();
    numbers.dedup();

    Ok(numbers)
}<|MERGE_RESOLUTION|>--- conflicted
+++ resolved
@@ -100,11 +100,7 @@
 
     println!("        {{");
     println!(
-<<<<<<< HEAD
-        "            port: ({}/{}, pac: {}),",
-=======
         "            port: ({}/{}, {}, {}),",
->>>>>>> fa42567e
         port.id,
         port.id.to_lowercase(),
         port_index,
@@ -151,11 +147,7 @@
     // defaults to input.
     let mode = match (pin.port()?, pin.number()?) {
         ('A', 13) | ('A', 14) | ('A', 15) | ('B', 3) | ('B', 4) => "AF0<PushPull>",
-<<<<<<< HEAD
-        _ => "Input<Floating>",
-=======
         _ => "Input",
->>>>>>> fa42567e
     };
     Ok(mode)
 }
