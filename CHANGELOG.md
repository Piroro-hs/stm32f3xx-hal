--- conflicted
+++ resolved
@@ -9,11 +9,8 @@
 
 ### Added
 
-<<<<<<< HEAD
-=======
 - Make `Clocks` `ppre1()` and `ppre2()` methods public, to get the current
   Prescaler value. ([#210])
->>>>>>> d5358fa1
 - Implement `into_xxx` methods for partially erased pins ([#189])
 - Enable better GPIO internal resistor configuration ([#189])
 - Support for GPIO output slew rate configuration ([#189])
@@ -21,15 +18,6 @@
 
 ### Changed
 
-<<<<<<< HEAD
-- The structure of `gpio.rs` is greatly changed. Generic `Pin` struct is used
-  for every GPIO pin now ([#189])
-
-### Breaking Changes
-
-- `into_afx` methods are splitted into `into_afx_push_pull` and
-  `into_afx_open_drain` ([#189])
-=======
 - Added support for more CAN bit rates and modes. ([#186])
 - The structure of `gpio.rs` is greatly changed. Generic `Pin` struct is used
   for every GPIO pin now ([#189])
@@ -69,7 +57,6 @@
   `into_afx_open_drain` ([#189])
 - GPIO output mode (`PushPull` or `OpenDrain`) is encoded into pin typestate
   in alternate function mode ([#189])
->>>>>>> d5358fa1
 - GPIO internal resistor configuration is no longer encoded into pin typestate
   in input mode ([#189])
 
@@ -322,9 +309,6 @@
 
 - Support `stm32f303` device
 
-<<<<<<< HEAD
-[#189]: https://github.com/stm32-rs/stm32f3xx-hal/pull/189
-=======
 [embedded-time]: https://github.com/FluenTech/embedded-time/
 [defmt]: https://github.com/knurling-rs/defmt
 [filter]: https://defmt.ferrous-systems.com/filtering.html
@@ -336,7 +320,6 @@
 [#192]: https://github.com/stm32-rs/stm32f3xx-hal/pull/192
 [#189]: https://github.com/stm32-rs/stm32f3xx-hal/pull/189
 [#186]: https://github.com/stm32-rs/stm32f3xx-hal/pull/186
->>>>>>> d5358fa1
 [#184]: https://github.com/stm32-rs/stm32f3xx-hal/pull/184
 [#172]: https://github.com/stm32-rs/stm32f3xx-hal/pull/172
 [#170]: https://github.com/stm32-rs/stm32f3xx-hal/pull/170
